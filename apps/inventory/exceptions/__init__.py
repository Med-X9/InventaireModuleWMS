--- conflicted
+++ resolved
@@ -38,12 +38,8 @@
 from .stock_exceptions import (
     StockValidationError,
     StockNotFoundError,
-<<<<<<< HEAD
-    StockImportError
-=======
     StockImportError,
     StockDuplicateError
->>>>>>> 986e69d1
 )
 
 __all__ = [
@@ -87,10 +83,6 @@
     # Stock exceptions
     'StockValidationError',
     'StockNotFoundError',
-<<<<<<< HEAD
-    'StockImportError'
-=======
     'StockImportError',
     'StockDuplicateError'
->>>>>>> 986e69d1
 ] 