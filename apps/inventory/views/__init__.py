--- conflicted
+++ resolved
@@ -4,23 +4,6 @@
     InventoryDetailView,
     InventoryUpdateView,
     InventoryDeleteView,
-<<<<<<< HEAD
-    InventorySoftDeleteView,
-    InventoryRestoreView,
-    InventoryCancelView
-)
-from .warehouse_views import InventoryWarehousesView
-from .job_views import (
-    InventoryJobCreateView,
-    InventoryJobRetrieveView,
-    InventoryJobUpdateView,
-    InventoryJobDeleteView
-)
-from .pda_views import InventoryPDAListView
-from .stock_views import (
-    StockImportExcelView
-)
-=======
     InventoryCancelView,
     InventoryImportView,
     StockImportView,
@@ -29,7 +12,6 @@
 from .warehouse_views import InventoryWarehousesView
 from .job_views import JobCreateAPIView, PendingJobsReferencesView, JobRemoveEmplacementsView, JobAddEmplacementsView, JobDeleteView, JobValidateView
 # from .pda_views import InventoryPDAListView
->>>>>>> 986e69d1
 
 __all__ = [
     'InventoryListView',
@@ -37,20 +19,10 @@
     'InventoryDetailView',
     'InventoryUpdateView',
     'InventoryDeleteView',
-    'InventorySoftDeleteView',
-    'InventoryRestoreView',
     'InventoryCancelView',
     'InventoryImportView',
     'StockImportView',
     'InventoryWarehousesView',
-<<<<<<< HEAD
-    'InventoryJobCreateView',
-    'InventoryJobRetrieveView',
-    'InventoryJobUpdateView',
-    'InventoryJobDeleteView',
-    'InventoryPDAListView',
-    'StockImportExcelView'
-=======
     'JobCreateAPIView',
     'PendingJobsReferencesView',
     'JobRemoveEmplacementsView',
@@ -59,7 +31,6 @@
     'JobValidateView',
     "InventoryImportView"
     # 'InventoryPDAListView'
->>>>>>> 986e69d1
 ]
 
 # from .account_views import AccountListView
