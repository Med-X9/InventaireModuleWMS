--- conflicted
+++ resolved
@@ -570,9 +570,6 @@
             return Response({
                 'success': False,
                 'message': 'Erreur interne du serveur',
-<<<<<<< HEAD
-                'error': f'Erreur interne : {str(e)}'
-=======
                 'errors': {
                     'detail': f'Erreur interne : {str(e)}'
                 }
@@ -628,5 +625,4 @@
             return Response({
                 'success': False,
                 'message': f'Erreur interne : {str(e)}'
->>>>>>> 6abb50a6
             }, status=status.HTTP_500_INTERNAL_SERVER_ERROR) 