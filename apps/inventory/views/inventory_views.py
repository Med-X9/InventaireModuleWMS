"""
Vues pour la gestion des inventaires.
"""
import logging
from rest_framework import status
from rest_framework.views import APIView
from rest_framework.response import Response
from rest_framework.pagination import PageNumberPagination
from ..services.inventory_service import InventoryService
from ..serializers.inventory_serializer import (
    InventoryDataSerializer, 
    InventoryDetailSerializer,
<<<<<<< HEAD

)
from ..exceptions import InventoryValidationError, InventoryNotFoundError
from ..filters.inventory_filters import InventoryFilter
=======
    InventoryGetByIdSerializer,
    InventoryTeamSerializer,
    InventoryWarehouseStatsSerializer,
    InventoryUpdateSerializer,
    InventoryDetailModeFieldsSerializer,
    InventoryDetailWithWarehouseSerializer
)
from ..exceptions import InventoryValidationError, InventoryNotFoundError, StockValidationError
from ..filters import InventoryFilter
from ..repositories import InventoryRepository
from ..interfaces import IInventoryRepository
from rest_framework.decorators import api_view, permission_classes
from rest_framework.permissions import IsAuthenticated
>>>>>>> 986e69d1

# Configuration du logger
logger = logging.getLogger(__name__)

class StandardResultsSetPagination(PageNumberPagination):
    page_size = 10
    page_size_query_param = 'page_size'
    max_page_size = 100

class InventoryListView(APIView):
    """
    Vue pour lister les inventaires avec pagination et filtres.
    """
<<<<<<< HEAD
=======
    filter_backends = [DjangoFilterBackend, filters.SearchFilter, filters.OrderingFilter]
    filterset_class = InventoryFilter
    ordering = '-created_at'  # Tri par défaut par date décroissante
>>>>>>> 986e69d1
    pagination_class = StandardResultsSetPagination

    def __init__(self, *args, **kwargs):
        super().__init__(*args, **kwargs)
        self.service = InventoryService()

    def get(self, request, *args, **kwargs):
        """
        Récupère la liste des inventaires avec filtres, tri et pagination.
        
        Paramètres de requête supportés :
        - Filtres : reference, label, status, date_gte, date_lte, etc.
        - Tri : ordering (ex: -date, label, status)
        - Pagination : page, page_size
        - Recherche : search (recherche dans label et reference)
        """
        try:
            # 1. Récupérer le queryset de base (tous les inventaires non supprimés)
            queryset = self.service.get_inventory_queryset()

            # 2. Appliquer les filtres django-filter
            filterset = InventoryFilter(request.GET, queryset=queryset)
            if not filterset.is_valid():
                return Response({
                    "success": False,
                    "errors": filterset.errors
                }, status=status.HTTP_400_BAD_REQUEST)
            queryset = filterset.qs

            # 3. Appliquer la pagination DRF
            paginator = self.pagination_class()
            page = paginator.paginate_queryset(queryset, request, view=self)
            serializer = InventoryDetailSerializer(page, many=True)
            return paginator.get_paginated_response(serializer.data)

        except Exception as e:
            logger.error(f"Erreur lors de la récupération de la liste des inventaires: {str(e)}", exc_info=True)
            return Response({
                "success": False,
                "message": "Une erreur inattendue s'est produite"
            }, status=status.HTTP_500_INTERNAL_SERVER_ERROR)

class InventoryCreateView(APIView):
    """
    Vue pour créer un inventaire en utilisant la structure Interface, Service, Serializer, Repository, Use Cases.
    """
    def __init__(self, *args, **kwargs):
        super().__init__(*args, **kwargs)
        from ..services.inventory_management_service import InventoryManagementService
        from ..serializers.inventory_serializer import InventoryCreateSerializer
        self.service = InventoryManagementService()
        self.serializer_class = InventoryCreateSerializer

    def post(self, request, *args, **kwargs):
        """
<<<<<<< HEAD
        Crée un nouvel inventaire avec validation complète.
        
        """
        try:
            # 1. Validation du serializer
            serializer = InventoryDataSerializer(data=request.data)
            if not serializer.is_valid():
                return Response({
                    'success': False,
                    'errors': serializer.errors
                }, status=status.HTTP_400_BAD_REQUEST)
            
            # 2. Création via le service (qui utilise le use case)
            result = self.service.create_inventory(serializer.validated_data)
            
            return Response({
                "message": result.get('message', "Inventaire créé avec succès"),
                "data": result
            }, status=status.HTTP_201_CREATED)
            
        except InventoryValidationError as e:
            logger.error(f"Erreur de validation: {str(e)}")
            return Response({
                'success': False,
                'message': str(e)
            }, status=status.HTTP_400_BAD_REQUEST)
            
=======
        Crée un inventaire en utilisant la structure complète.
        """
        try:
            print(request.data)
            # ÉTAPE 1: Validation des données avec le serializer
            serializer = self.serializer_class(data=request.data)
            if not serializer.is_valid():
                logger.warning(f"Données invalides lors de la création d'un inventaire: {serializer.errors}")
                return Response(
                    serializer.errors,
                    status=status.HTTP_400_BAD_REQUEST
                )
            
            # ÉTAPE 2: Validation métier avec le service
            try:
                self.service.validate_create_data(serializer.validated_data)
            except InventoryValidationError as e:
                logger.warning(f"Erreur de validation métier lors de la création: {str(e)}")
                return Response(
                    {"error": str(e)},
                    status=status.HTTP_400_BAD_REQUEST
                )
            
            # ÉTAPE 3: Création avec le service (qui utilise le use case)
            result = self.service.create_inventory(serializer.validated_data)
            
            # ÉTAPE 4: Retour de la réponse
            return Response(result, status=status.HTTP_201_CREATED)
            
        except InventoryValidationError as e:
            logger.warning(f"Erreur de validation lors de la création: {str(e)}")
            return Response(
                {"error": str(e)},
                status=status.HTTP_400_BAD_REQUEST
            )
>>>>>>> 986e69d1
        except Exception as e:
            logger.error(f"Erreur inattendue: {str(e)}", exc_info=True)
            return Response({
                'success': False,
                'message': 'Une erreur inattendue s\'est produite'
            }, status=status.HTTP_500_INTERNAL_SERVER_ERROR)

class InventoryDetailView(APIView):
    """
    Vue pour récupérer les détails d'un inventaire avec informations complètes des warehouses.
    """
    def __init__(self, *args, **kwargs):
        super().__init__(*args, **kwargs)
        self.service = InventoryService()

    def get(self, request, pk, *args, **kwargs):
        """
        Récupère les détails d'un inventaire avec informations complètes des warehouses.
        """
        try:
<<<<<<< HEAD
            # Récupérer l'inventaire via le service
            inventory = self.service.get_inventory_detail(pk)
            
            # Sérialiser les données
            serializer = InventoryDetailSerializer(inventory)
            
=======
            inventory = self.repository.get_with_related_data(pk)
            serializer = InventoryDetailWithWarehouseSerializer(inventory)
>>>>>>> 986e69d1
            return Response({
                "success": True,
                "message": "Détails de l'inventaire récupérés avec succès",
                "data": serializer.data
            })
        except InventoryNotFoundError as e:
            logger.warning(f"Inventaire non trouvé: {str(e)}")
            return Response({
                "success": False,
                "message": str(e)
            }, status=status.HTTP_404_NOT_FOUND)
        except Exception as e:
            logger.error(f"Erreur lors de la récupération des détails d'un inventaire: {str(e)}", exc_info=True)
            return Response({
                "success": False,
                "message": "Une erreur inattendue s'est produite"
            }, status=status.HTTP_500_INTERNAL_SERVER_ERROR)

class InventoryUpdateView(APIView):
    """
    Vue pour mettre à jour un inventaire en utilisant la structure Interface, Service, Serializer, Repository, Use Cases.
    """
    def __init__(self, *args, **kwargs):
        super().__init__(*args, **kwargs)
<<<<<<< HEAD
        self.service = InventoryService()
=======
        from ..services.inventory_management_service import InventoryManagementService
        self.service = InventoryManagementService()
        self.serializer_class = InventoryUpdateSerializer
>>>>>>> 986e69d1

    def put(self, request, pk, *args, **kwargs):
        """
        Met à jour un inventaire en utilisant la structure complète.
        """
        try:
<<<<<<< HEAD
            # 1. Validation du serializer
            serializer = InventoryDataSerializer(data=request.data)
            if not serializer.is_valid():
                return Response({
                    'success': False,
                    'errors': serializer.errors
                }, status=status.HTTP_400_BAD_REQUEST)
            
            # 2. Mise à jour via le service (qui utilise le use case)
            result = self.service.update_inventory(pk, serializer.validated_data)
            
            return Response({
                "success": True,
                "message": result.get('message', "Inventaire mis à jour avec succès")
            }, status=status.HTTP_200_OK)
            
        except InventoryValidationError as e:
            logger.warning(f"Erreur de validation lors de la mise à jour d'un inventaire: {str(e)}")
            return Response({
                "success": False,
                "message": str(e)
            }, status=status.HTTP_400_BAD_REQUEST)
            
        except InventoryNotFoundError as e:
            logger.warning(f"Inventaire non trouvé lors de la mise à jour: {str(e)}")
            return Response({
                "success": False,
                "message": str(e)
            }, status=status.HTTP_404_NOT_FOUND)
            
=======
            # ÉTAPE 1: Validation des données avec le serializer
            serializer = self.serializer_class(data=request.data)
            if not serializer.is_valid():
                logger.warning(f"Données invalides lors de la mise à jour d'un inventaire: {serializer.errors}")
                return Response(
                    serializer.errors,
                    status=status.HTTP_400_BAD_REQUEST
                )
            
            # ÉTAPE 2: Validation métier avec le service
            try:
                self.service.validate_update_data(serializer.validated_data)
            except InventoryValidationError as e:
                logger.warning(f"Erreur de validation métier lors de la mise à jour: {str(e)}")
                return Response(
                    {"error": str(e)},
                    status=status.HTTP_400_BAD_REQUEST
                )
            
            # ÉTAPE 3: Mise à jour avec le service (qui utilise le use case)
            result = self.service.update_inventory(pk, serializer.validated_data)
            
            # ÉTAPE 4: Retour de la réponse
            return Response(result, status=status.HTTP_200_OK)
            
        except InventoryNotFoundError as e:
            logger.warning(f"Inventaire non trouvé lors de la mise à jour: {str(e)}")
            return Response(
                {"error": str(e)},
                status=status.HTTP_404_NOT_FOUND
            )
        except InventoryValidationError as e:
            logger.warning(f"Erreur de validation lors de la mise à jour: {str(e)}")
            return Response(
                {"error": str(e)},
                status=status.HTTP_400_BAD_REQUEST
            )
>>>>>>> 986e69d1
        except Exception as e:
            logger.error(f"Erreur lors de la mise à jour d'un inventaire: {str(e)}", exc_info=True)
            return Response({
                "success": False,
                "message": "Une erreur inattendue s'est produite"
            }, status=status.HTTP_500_INTERNAL_SERVER_ERROR)

class InventoryDeleteView(APIView):
    """
    Vue pour effectuer un soft delete d'un inventaire.
    """
    def __init__(self, *args, **kwargs):
        super().__init__(*args, **kwargs)
        self.service = InventoryService()

    def delete(self, request, pk, *args, **kwargs):
        """
        Supprime complètement un inventaire et tous ses enregistrements liés si son statut est en préparation.
        """
        try:
            self.service.delete_inventory(pk)
            return Response({
                "success": True,
                "message": "L'inventaire a été supprimés avec succès"
            }, status=status.HTTP_200_OK)
        except InventoryNotFoundError as e:
            logger.warning(f"Inventaire non trouvé lors de la suppression: {str(e)}")
            return Response({
                "success": False,
                "message": str(e)
            }, status=status.HTTP_404_NOT_FOUND)
        except InventoryValidationError as e:
            logger.warning(f"Erreur de validation lors de la suppression: {str(e)}")
            return Response({
                "success": False,
                "message": str(e)
            }, status=status.HTTP_400_BAD_REQUEST)
        except Exception as e:
            logger.error(f"Erreur lors de la suppression d'un inventaire: {str(e)}", exc_info=True)
            return Response({
                "success": False,
                "message": "Une erreur inattendue s'est produite"
            }, status=status.HTTP_500_INTERNAL_SERVER_ERROR)

class InventorySoftDeleteView(APIView):
    """
    Vue pour effectuer un soft delete d'un inventaire.
    """
    def __init__(self, *args, **kwargs):
        super().__init__(*args, **kwargs)
        self.service = InventoryService()

    def post(self, request, pk, *args, **kwargs):
        """
        Effectue un soft delete d'un inventaire si son statut est en préparation.
        """
        try:
            self.service.soft_delete_inventory(pk)
            return Response({
                "success": True,
                "message": "L'inventaire a été supprimés avec succès"
            }, status=status.HTTP_200_OK)
        except InventoryNotFoundError as e:
            logger.warning(f"Inventaire non trouvé lors du supprimés: {str(e)}")
            return Response({
                "success": False,
                "message": str(e)
            }, status=status.HTTP_404_NOT_FOUND)
        except InventoryValidationError as e:
            logger.warning(f"Erreur de validation lors du supprimés: {str(e)}")
            return Response({
                "success": False,
                "message": str(e)
            }, status=status.HTTP_400_BAD_REQUEST)
        except Exception as e:
            logger.error(f"Erreur lors du supprimés d'un inventaire: {str(e)}", exc_info=True)
            return Response({
                "success": False,
                "message": "Une erreur inattendue s'est produite"
            }, status=status.HTTP_500_INTERNAL_SERVER_ERROR)

class InventoryRestoreView(APIView):
    """
    Vue pour restaurer un inventaire soft delete.
    """
    def __init__(self, *args, **kwargs):
        super().__init__(*args, **kwargs)
        self.service = InventoryService()

    def post(self, request, pk, *args, **kwargs):
        """
        Restaure un inventaire qui a été soft delete.
        """
        try:
            print(pk)
            self.service.restore_inventory(pk)
            return Response({
                "success": True,
                "message": "L'inventaire a été restauré avec succès"
            }, status=status.HTTP_200_OK)
        except InventoryNotFoundError as e:
            logger.warning(f"Inventaire non trouvé lors de la restauration: {str(e)}")
            return Response({
                "success": False,
                "message": str(e)
            }, status=status.HTTP_404_NOT_FOUND)
        except InventoryValidationError as e:
            logger.warning(f"Erreur de validation lors de la restauration: {str(e)}")
            return Response({
                "success": False,
                "message": str(e)
            }, status=status.HTTP_400_BAD_REQUEST)
        except Exception as e:
            logger.error(f"Erreur lors de la restauration d'un inventaire: {str(e)}", exc_info=True)
            return Response({
                "success": False,
                "message": "Une erreur inattendue s'est produite"
            }, status=status.HTTP_500_INTERNAL_SERVER_ERROR)

class InventoryLaunchView(APIView):
    """
    Vue pour lancer un inventaire.
    """
    def __init__(self, *args, **kwargs):
        super().__init__(*args, **kwargs)
        self.service = InventoryService()

    def post(self, request, pk, *args, **kwargs):
        """
        Lance un inventaire en vérifiant le mode de comptage et en remplissant les détails si nécessaire.
        """
        try:
            self.service.launch_inventory(pk)
            return Response({
                "success": True,
                "message": "L'inventaire a été lancé avec succès"
            }, status=status.HTTP_200_OK)
        except InventoryNotFoundError as e:
            logger.warning(f"Inventaire non trouvé lors du lancement: {str(e)}")
            return Response({
                "success": False,
                "message": str(e)
            }, status=status.HTTP_404_NOT_FOUND)
        except InventoryValidationError as e:
            logger.warning(f"Erreur de validation lors du lancement: {str(e)}")
            return Response({
                "success": False,
                "message": str(e)
            }, status=status.HTTP_400_BAD_REQUEST)
        except Exception as e:
            logger.error(f"Erreur lors du lancement de l'inventaire: {str(e)}", exc_info=True)
            return Response({
                "success": False,
                "message": "Une erreur inattendue s'est produite"
            }, status=status.HTTP_500_INTERNAL_SERVER_ERROR)

class InventoryCancelView(APIView):
    """
    Vue pour annuler le lancement d'un inventaire.
    """
    def __init__(self, *args, **kwargs):
        super().__init__(*args, **kwargs)
        self.service = InventoryService()

    def post(self, request, pk, *args, **kwargs):
        """
        Annule le lancement d'un inventaire.
        """
        try:
            self.service.cancel_inventory(pk)
            return Response({
                "success": True,
                "message": "L'inventaire a été annulé avec succès"
            }, status=status.HTTP_200_OK)
        except InventoryNotFoundError as e:
            logger.warning(f"Inventaire non trouvé lors de l'annulation: {str(e)}")
            return Response({
                "success": False,
                "message": str(e)
            }, status=status.HTTP_404_NOT_FOUND)
        except InventoryValidationError as e:
            logger.warning(f"Erreur de validation lors de l'annulation: {str(e)}")
            return Response({
                "success": False,
                "message": str(e)
            }, status=status.HTTP_400_BAD_REQUEST)
        except Exception as e:
            logger.error(f"Erreur lors de l'annulation de l'inventaire: {str(e)}", exc_info=True)
<<<<<<< HEAD
            return Response({
                "success": False,
                "message": "Une erreur inattendue s'est produite"
            }, status=status.HTTP_500_INTERNAL_SERVER_ERROR)
=======
            return Response({"error": str(e)}, status=status.HTTP_500_INTERNAL_SERVER_ERROR)
>>>>>>> 986e69d1

class InventoryTeamView(APIView):
    """
    Vue pour récupérer l'équipe d'un inventaire.
    """
    def __init__(self, *args, **kwargs):
        super().__init__(*args, **kwargs)
<<<<<<< HEAD
        self.service = InventoryService()
=======
        self.repository = InventoryRepository()
>>>>>>> 986e69d1

    def get(self, request, pk, *args, **kwargs):
        """
        Récupère l'équipe d'un inventaire.
        """
        try:
<<<<<<< HEAD
            # Récupérer l'inventaire via le service
            inventory = self.service.get_inventory_detail(pk)
            
            # Sérialiser les données avec InventoryDetailSerializer qui inclut toutes les informations
            serializer = InventoryDetailSerializer(inventory)
            
            return Response({
                "success": True,
                "message": "Détails de l'inventaire récupérés avec succès",
                "data": serializer.data
            })

        except InventoryNotFoundError as e:
            logger.warning(f"Inventaire non trouvé: {str(e)}")
            return Response({
                "success": False,
                "message": str(e)
            }, status=status.HTTP_404_NOT_FOUND)
        except Exception as e:
            logger.error(f"Erreur lors de la récupération des détails de l'inventaire: {str(e)}", exc_info=True)
            return Response({
                "success": False,
                "message": "Une erreur inattendue s'est produite"
            }, status=status.HTTP_500_INTERNAL_SERVER_ERROR) 
=======
            inventory = self.repository.get_with_related_data(pk)
            serializer = InventoryDetailModeFieldsSerializer(inventory)
            return Response({
                "message": "Détails de l'inventaire récupérés avec succès",
                "data": serializer.data
            })
        except InventoryNotFoundError as e:
            logger.warning(f"Inventaire non trouvé: {str(e)}")
            return Response(
                {"error": str(e)},
                status=status.HTTP_404_NOT_FOUND
            )
        except Exception as e:
            logger.error(f"Erreur lors de la récupération des détails de l'inventaire: {str(e)}", exc_info=True)
            return Response(
                {"error": str(e)},
                status=status.HTTP_500_INTERNAL_SERVER_ERROR
            )

class InventoryWarehouseStatsView(APIView):
    """
    Vue pour récupérer les statistiques des warehouses d'un inventaire.
    """
    permission_classes = [IsAuthenticated]

    def get(self, request, inventory_id):
        """
        Récupère les statistiques des warehouses pour un inventaire.
        
        Args:
            request: La requête HTTP
            inventory_id: L'ID de l'inventaire
            
        Returns:
            Response: La réponse HTTP avec les statistiques des warehouses
        """
        try:
            # Récupérer les statistiques via le service
            inventory_service = InventoryService()
            stats_data = inventory_service.get_warehouse_stats_for_inventory(inventory_id)
            
            # Sérialiser les données
            serializer = InventoryWarehouseStatsSerializer(stats_data, many=True)
            
            return Response({
                'status': 'success',
                'message': 'Statistiques des warehouses récupérées avec succès',
                'inventory_id': inventory_id,
                'warehouses_count': len(stats_data),
                'data': serializer.data
            })
            
        except InventoryNotFoundError as e:
            return Response({
                'status': 'error',
                'message': 'Inventaire non trouvé',
                'error': str(e)
            }, status=status.HTTP_404_NOT_FOUND)
            
        except InventoryValidationError as e:
            return Response({
                'status': 'error',
                'message': 'Erreur de validation',
                'error': str(e)
            }, status=status.HTTP_400_BAD_REQUEST)
            
        except Exception as e:
            logger.error(f"Erreur lors de la récupération des statistiques des warehouses: {str(e)}")
            return Response({
                'status': 'error',
                'message': 'Erreur lors de la récupération des statistiques des warehouses',
                'error': str(e)
            }, status=status.HTTP_500_INTERNAL_SERVER_ERROR)

class InventoryImportView(APIView):
    """
    Vue pour importer des inventaires via API.
    Permet l'importation en lot d'inventaires avec validation et création.
    """
    def __init__(self, *args, **kwargs):
        super().__init__(*args, **kwargs)
        self.service = InventoryService()

    def post(self, request, *args, **kwargs):
        """
        Importe des inventaires en lot.
        
        Format JSON attendu:
        {
            "inventories": [
                {
                    "label": "Inventaire trimestriel Q1 2023",
                    "date": "2024-03-20",
                    "account_id": 2,
                    "warehouse": [
                        {"id": 1, "date": "12/12/2025"},
                        {"id": 2, "date": "12/12/2025"}
                    ],
                    "comptages": [
                        {
                            "order": 1,
                            "count_mode": "en vrac",
                            "unit_scanned": true,
                            "entry_quantity": false,
                            "is_variant": false,
                            "stock_situation": false,
                            "quantity_show": true,
                            "show_product": true,
                            "dlc": false,
                            "n_serie": false,
                            "n_lot": false
                        }
                    ]
                }
            ],
            "options": {
                "validate_only": false,
                "stop_on_error": true,
                "return_details": true
            }
        }
        """
        try:
            # Validation du format de la requête
            if 'inventories' not in request.data:
                return Response({
                    'success': False,
                    'message': 'Le champ "inventories" est requis'
                }, status=status.HTTP_400_BAD_REQUEST)
            
            inventories_data = request.data['inventories']
            options = request.data.get('options', {})
            
            if not isinstance(inventories_data, list):
                return Response({
                    'success': False,
                    'message': 'Le champ "inventories" doit être une liste'
                }, status=status.HTTP_400_BAD_REQUEST)
            
            # Options d'importation
            validate_only = options.get('validate_only', False)
            stop_on_error = options.get('stop_on_error', True)
            return_details = options.get('return_details', True)
            
            results = []
            errors = []
            success_count = 0
            error_count = 0
            
            for index, inventory_data in enumerate(inventories_data):
                try:
                    # Validation du serializer pour chaque inventaire
                    serializer = InventoryCreateSerializer(data=inventory_data)
                    if not serializer.is_valid():
                        error_msg = f"Inventaire {index + 1}: Erreurs de validation - {serializer.errors}"
                        errors.append({
                            'index': index,
                            'data': inventory_data,
                            'errors': serializer.errors
                        })
                        error_count += 1
                        
                        if stop_on_error:
                            break
                        continue
                    
                    if validate_only:
                        # Validation uniquement
                        result = {
                            'index': index,
                            'status': 'validated',
                            'message': f'Inventaire {index + 1} validé avec succès'
                        }
                        success_count += 1
                    else:
                        # Création de l'inventaire
                        result = self.service.create_inventory(serializer.validated_data)
                        result['index'] = index
                        result['status'] = 'created'
                        success_count += 1
                    
                    if return_details:
                        results.append(result)
                    
                except InventoryValidationError as e:
                    error_msg = f"Inventaire {index + 1}: Erreur de validation - {str(e)}"
                    errors.append({
                        'index': index,
                        'data': inventory_data,
                        'error': str(e)
                    })
                    error_count += 1
                    
                    if stop_on_error:
                        break
                        
                except Exception as e:
                    error_msg = f"Inventaire {index + 1}: Erreur inattendue - {str(e)}"
                    logger.error(f"Erreur lors de l'importation de l'inventaire {index + 1}: {str(e)}", exc_info=True)
                    errors.append({
                        'index': index,
                        'data': inventory_data,
                        'error': str(e)
                    })
                    error_count += 1
                    
                    if stop_on_error:
                        break
            
            # Préparation de la réponse
            response_data = {
                'success': error_count == 0 or not stop_on_error,
                'summary': {
                    'total': len(inventories_data),
                    'success_count': success_count,
                    'error_count': error_count
                }
            }
            
            if return_details:
                if results:
                    response_data['results'] = results
                if errors:
                    response_data['errors'] = errors
            
            # Détermination du code de statut
            if error_count == 0:
                status_code = status.HTTP_201_CREATED
            elif success_count > 0:
                status_code = status.HTTP_207_MULTI_STATUS
            else:
                status_code = status.HTTP_400_BAD_REQUEST
            
            return Response(response_data, status=status_code)
            
        except Exception as e:
            logger.error(f"Erreur lors de l'importation des inventaires: {str(e)}", exc_info=True)
            return Response({
                'success': False,
                'message': 'Une erreur inattendue s\'est produite lors de l\'importation'
            }, status=status.HTTP_500_INTERNAL_SERVER_ERROR)

class StockImportView(APIView):
    """
    Vue pour importer des stocks via API.
    Permet l'importation de stocks depuis un fichier Excel pour un inventaire spécifique.
    Vérifie le type d'inventaire et applique les règles métier appropriées.
    """
    def __init__(self, *args, **kwargs):
        super().__init__(*args, **kwargs)
        from ..services.stock_service import StockService
        from ..usecases.stock_import_validation import StockImportValidationUseCase
        self.stock_service = StockService()
        self.validation_use_case = StockImportValidationUseCase()

    def post(self, request, inventory_id, *args, **kwargs):
        """
        Importe des stocks depuis un fichier Excel pour un inventaire spécifique.
        
        Règles métier:
        - Inventaire TOURNANT: Un seul import autorisé (refusé si stocks existants)
        - Inventaire GENERAL: Import autorisé (remplace les stocks existants)
        
        Args:
            inventory_id: L'ID de l'inventaire
            request.FILES['file']: Le fichier Excel à importer
            
        Format attendu du fichier Excel:
        - Colonnes requises: 'article', 'emplacement', 'quantite'
        - 'article': Référence du produit
        - 'emplacement': Référence de l'emplacement
        - 'quantite': Quantité disponible
        """
        try:
            # Vérifier qu'un fichier a été fourni
            if 'file' not in request.FILES:
                return Response({
                    'success': False,
                    'message': 'Aucun fichier fourni. Utilisez le champ "file" pour uploader le fichier Excel.'
                }, status=status.HTTP_400_BAD_REQUEST)
            
            excel_file = request.FILES['file']
            
            # Vérifier l'extension du fichier
            if not excel_file.name.endswith(('.xlsx', '.xls')):
                return Response({
                    'success': False,
                    'message': 'Le fichier doit être au format Excel (.xlsx ou .xls)'
                }, status=status.HTTP_400_BAD_REQUEST)
            
            # ÉTAPE 1: Validation selon le type d'inventaire via le use case
            validation_result = self.validation_use_case.validate_stock_import(inventory_id)
            
            # Si l'import n'est pas autorisé, retourner l'erreur
            if not validation_result['can_import']:
                return Response({
                    'success': False,
                    'message': validation_result['message'],
                    'inventory_type': validation_result['inventory_type'],
                    'existing_stocks_count': validation_result['existing_stocks_count'],
                    'action_required': validation_result['action_required']
                }, status=status.HTTP_400_BAD_REQUEST)
            
            # ÉTAPE 2: Si l'import est autorisé, procéder à l'import
            result = self.stock_service.import_stocks_from_excel(inventory_id, excel_file)
            
            # Préparer la réponse
            if result['success']:
                response_data = {
                    'success': True,
                    'message': result['message'],
                    'inventory_type': validation_result['inventory_type'],
                    'summary': {
                        'total_rows': result['total_rows'],
                        'valid_rows': result['valid_rows'],
                        'invalid_rows': result['invalid_rows']
                    }
                }
                
                # Ajouter les détails des stocks importés si disponibles
                if result.get('imported_stocks'):
                    response_data['imported_stocks'] = result['imported_stocks']
                
                status_code = status.HTTP_201_CREATED
            else:
                response_data = {
                    'success': False,
                    'message': result['message'],
                    'inventory_type': validation_result['inventory_type'],
                    'summary': {
                        'total_rows': result['total_rows'],
                        'valid_rows': result['valid_rows'],
                        'invalid_rows': result['invalid_rows']
                    },
                    'errors': result.get('errors', [])
                }
                status_code = status.HTTP_400_BAD_REQUEST
            
            return Response(response_data, status=status_code)
            
        except InventoryNotFoundError as e:
            logger.warning(f"Inventaire non trouvé lors de l'import de stocks: {str(e)}")
            return Response({
                'success': False,
                'message': str(e)
            }, status=status.HTTP_404_NOT_FOUND)
            
        except Exception as e:
            logger.error(f"Erreur lors de l'import de stocks: {str(e)}", exc_info=True)
            return Response({
                'success': False,
                'message': 'Une erreur inattendue s\'est produite lors de l\'import'
            }, status=status.HTTP_500_INTERNAL_SERVER_ERROR) 

 
>>>>>>> 986e69d1
<|MERGE_RESOLUTION|>--- conflicted
+++ resolved
@@ -2,20 +2,16 @@
 Vues pour la gestion des inventaires.
 """
 import logging
-from rest_framework import status
+from rest_framework import status, filters
 from rest_framework.views import APIView
 from rest_framework.response import Response
 from rest_framework.pagination import PageNumberPagination
+from django_filters.rest_framework import DjangoFilterBackend
+from ..models import Inventory
 from ..services.inventory_service import InventoryService
 from ..serializers.inventory_serializer import (
-    InventoryDataSerializer, 
+    InventoryCreateSerializer, 
     InventoryDetailSerializer,
-<<<<<<< HEAD
-
-)
-from ..exceptions import InventoryValidationError, InventoryNotFoundError
-from ..filters.inventory_filters import InventoryFilter
-=======
     InventoryGetByIdSerializer,
     InventoryTeamSerializer,
     InventoryWarehouseStatsSerializer,
@@ -29,7 +25,6 @@
 from ..interfaces import IInventoryRepository
 from rest_framework.decorators import api_view, permission_classes
 from rest_framework.permissions import IsAuthenticated
->>>>>>> 986e69d1
 
 # Configuration du logger
 logger = logging.getLogger(__name__)
@@ -43,53 +38,53 @@
     """
     Vue pour lister les inventaires avec pagination et filtres.
     """
-<<<<<<< HEAD
-=======
     filter_backends = [DjangoFilterBackend, filters.SearchFilter, filters.OrderingFilter]
     filterset_class = InventoryFilter
     ordering = '-created_at'  # Tri par défaut par date décroissante
->>>>>>> 986e69d1
     pagination_class = StandardResultsSetPagination
 
     def __init__(self, *args, **kwargs):
         super().__init__(*args, **kwargs)
-        self.service = InventoryService()
+        self.repository = InventoryRepository()
 
     def get(self, request, *args, **kwargs):
         """
-        Récupère la liste des inventaires avec filtres, tri et pagination.
-        
-        Paramètres de requête supportés :
-        - Filtres : reference, label, status, date_gte, date_lte, etc.
-        - Tri : ordering (ex: -date, label, status)
-        - Pagination : page, page_size
-        - Recherche : search (recherche dans label et reference)
-        """
-        try:
-            # 1. Récupérer le queryset de base (tous les inventaires non supprimés)
-            queryset = self.service.get_inventory_queryset()
-
-            # 2. Appliquer les filtres django-filter
-            filterset = InventoryFilter(request.GET, queryset=queryset)
-            if not filterset.is_valid():
-                return Response({
-                    "success": False,
-                    "errors": filterset.errors
-                }, status=status.HTTP_400_BAD_REQUEST)
-            queryset = filterset.qs
-
-            # 3. Appliquer la pagination DRF
+        Récupère la liste des inventaires avec filtres et pagination.
+        """
+        try:
+            # Récupérer les paramètres de filtrage
+            filters_dict = request.query_params.dict()
+            
+            # Récupérer le queryset filtré via le repository
+            queryset = self.repository.get_by_filters(filters_dict)
+
+            # Appliquer le tri
+            ordering = request.query_params.get('ordering', self.ordering)
+            if ordering:
+                if ordering.startswith('-'):
+                    field = ordering[1:]
+                    queryset = queryset.order_by(f'-{field}')
+                else:
+                    queryset = queryset.order_by(ordering)
+
+            # Appliquer la pagination
             paginator = self.pagination_class()
-            page = paginator.paginate_queryset(queryset, request, view=self)
+            page = paginator.paginate_queryset(queryset, request)
+
+            # Sérialiser les résultats
             serializer = InventoryDetailSerializer(page, many=True)
-            return paginator.get_paginated_response(serializer.data)
+
+            # Retourner la réponse paginée avec un message de succès
+            response = paginator.get_paginated_response(serializer.data)
+            response.data['message'] = "Liste des inventaires récupérée avec succès"
+            return response
 
         except Exception as e:
             logger.error(f"Erreur lors de la récupération de la liste des inventaires: {str(e)}", exc_info=True)
-            return Response({
-                "success": False,
-                "message": "Une erreur inattendue s'est produite"
-            }, status=status.HTTP_500_INTERNAL_SERVER_ERROR)
+            return Response(
+                {"error": str(e)},
+                status=status.HTTP_500_INTERNAL_SERVER_ERROR
+            )
 
 class InventoryCreateView(APIView):
     """
@@ -104,35 +99,6 @@
 
     def post(self, request, *args, **kwargs):
         """
-<<<<<<< HEAD
-        Crée un nouvel inventaire avec validation complète.
-        
-        """
-        try:
-            # 1. Validation du serializer
-            serializer = InventoryDataSerializer(data=request.data)
-            if not serializer.is_valid():
-                return Response({
-                    'success': False,
-                    'errors': serializer.errors
-                }, status=status.HTTP_400_BAD_REQUEST)
-            
-            # 2. Création via le service (qui utilise le use case)
-            result = self.service.create_inventory(serializer.validated_data)
-            
-            return Response({
-                "message": result.get('message', "Inventaire créé avec succès"),
-                "data": result
-            }, status=status.HTTP_201_CREATED)
-            
-        except InventoryValidationError as e:
-            logger.error(f"Erreur de validation: {str(e)}")
-            return Response({
-                'success': False,
-                'message': str(e)
-            }, status=status.HTTP_400_BAD_REQUEST)
-            
-=======
         Crée un inventaire en utilisant la structure complète.
         """
         try:
@@ -168,13 +134,12 @@
                 {"error": str(e)},
                 status=status.HTTP_400_BAD_REQUEST
             )
->>>>>>> 986e69d1
-        except Exception as e:
-            logger.error(f"Erreur inattendue: {str(e)}", exc_info=True)
-            return Response({
-                'success': False,
-                'message': 'Une erreur inattendue s\'est produite'
-            }, status=status.HTTP_500_INTERNAL_SERVER_ERROR)
+        except Exception as e:
+            logger.error(f"Erreur lors de la création d'un inventaire: {str(e)}", exc_info=True)
+            return Response(
+                {"error": str(e)},
+                status=status.HTTP_500_INTERNAL_SERVER_ERROR
+            )
 
 class InventoryDetailView(APIView):
     """
@@ -182,41 +147,31 @@
     """
     def __init__(self, *args, **kwargs):
         super().__init__(*args, **kwargs)
-        self.service = InventoryService()
+        self.repository = InventoryRepository()
 
     def get(self, request, pk, *args, **kwargs):
         """
         Récupère les détails d'un inventaire avec informations complètes des warehouses.
         """
         try:
-<<<<<<< HEAD
-            # Récupérer l'inventaire via le service
-            inventory = self.service.get_inventory_detail(pk)
-            
-            # Sérialiser les données
-            serializer = InventoryDetailSerializer(inventory)
-            
-=======
             inventory = self.repository.get_with_related_data(pk)
             serializer = InventoryDetailWithWarehouseSerializer(inventory)
->>>>>>> 986e69d1
-            return Response({
-                "success": True,
+            return Response({
                 "message": "Détails de l'inventaire récupérés avec succès",
                 "data": serializer.data
             })
         except InventoryNotFoundError as e:
             logger.warning(f"Inventaire non trouvé: {str(e)}")
-            return Response({
-                "success": False,
-                "message": str(e)
-            }, status=status.HTTP_404_NOT_FOUND)
+            return Response(
+                {"error": str(e)},
+                status=status.HTTP_404_NOT_FOUND
+            )
         except Exception as e:
             logger.error(f"Erreur lors de la récupération des détails d'un inventaire: {str(e)}", exc_info=True)
-            return Response({
-                "success": False,
-                "message": "Une erreur inattendue s'est produite"
-            }, status=status.HTTP_500_INTERNAL_SERVER_ERROR)
+            return Response(
+                {"error": str(e)},
+                status=status.HTTP_500_INTERNAL_SERVER_ERROR
+            )
 
 class InventoryUpdateView(APIView):
     """
@@ -224,51 +179,15 @@
     """
     def __init__(self, *args, **kwargs):
         super().__init__(*args, **kwargs)
-<<<<<<< HEAD
-        self.service = InventoryService()
-=======
         from ..services.inventory_management_service import InventoryManagementService
         self.service = InventoryManagementService()
         self.serializer_class = InventoryUpdateSerializer
->>>>>>> 986e69d1
 
     def put(self, request, pk, *args, **kwargs):
         """
         Met à jour un inventaire en utilisant la structure complète.
         """
         try:
-<<<<<<< HEAD
-            # 1. Validation du serializer
-            serializer = InventoryDataSerializer(data=request.data)
-            if not serializer.is_valid():
-                return Response({
-                    'success': False,
-                    'errors': serializer.errors
-                }, status=status.HTTP_400_BAD_REQUEST)
-            
-            # 2. Mise à jour via le service (qui utilise le use case)
-            result = self.service.update_inventory(pk, serializer.validated_data)
-            
-            return Response({
-                "success": True,
-                "message": result.get('message', "Inventaire mis à jour avec succès")
-            }, status=status.HTTP_200_OK)
-            
-        except InventoryValidationError as e:
-            logger.warning(f"Erreur de validation lors de la mise à jour d'un inventaire: {str(e)}")
-            return Response({
-                "success": False,
-                "message": str(e)
-            }, status=status.HTTP_400_BAD_REQUEST)
-            
-        except InventoryNotFoundError as e:
-            logger.warning(f"Inventaire non trouvé lors de la mise à jour: {str(e)}")
-            return Response({
-                "success": False,
-                "message": str(e)
-            }, status=status.HTTP_404_NOT_FOUND)
-            
-=======
             # ÉTAPE 1: Validation des données avec le serializer
             serializer = self.serializer_class(data=request.data)
             if not serializer.is_valid():
@@ -306,13 +225,12 @@
                 {"error": str(e)},
                 status=status.HTTP_400_BAD_REQUEST
             )
->>>>>>> 986e69d1
         except Exception as e:
             logger.error(f"Erreur lors de la mise à jour d'un inventaire: {str(e)}", exc_info=True)
-            return Response({
-                "success": False,
-                "message": "Une erreur inattendue s'est produite"
-            }, status=status.HTTP_500_INTERNAL_SERVER_ERROR)
+            return Response(
+                {"error": str(e)},
+                status=status.HTTP_500_INTERNAL_SERVER_ERROR
+            )
 
 class InventoryDeleteView(APIView):
     """
@@ -320,40 +238,31 @@
     """
     def __init__(self, *args, **kwargs):
         super().__init__(*args, **kwargs)
-        self.service = InventoryService()
+        self.repository = InventoryRepository()
 
     def delete(self, request, pk, *args, **kwargs):
         """
-        Supprime complètement un inventaire et tous ses enregistrements liés si son statut est en préparation.
-        """
-        try:
-            self.service.delete_inventory(pk)
-            return Response({
-                "success": True,
-                "message": "L'inventaire a été supprimés avec succès"
+        Effectue un soft delete d'un inventaire si son statut est en attente.
+        """
+        try:
+            service = InventoryService()
+            service.delete_inventory(pk)
+            return Response({
+                "message": "L'inventaire a été supprimé avec succès"
             }, status=status.HTTP_200_OK)
         except InventoryNotFoundError as e:
             logger.warning(f"Inventaire non trouvé lors de la suppression: {str(e)}")
-            return Response({
-                "success": False,
-                "message": str(e)
-            }, status=status.HTTP_404_NOT_FOUND)
+            return Response({"error": str(e)}, status=status.HTTP_404_NOT_FOUND)
         except InventoryValidationError as e:
             logger.warning(f"Erreur de validation lors de la suppression: {str(e)}")
-            return Response({
-                "success": False,
-                "message": str(e)
-            }, status=status.HTTP_400_BAD_REQUEST)
+            return Response({"error": str(e)}, status=status.HTTP_400_BAD_REQUEST)
         except Exception as e:
             logger.error(f"Erreur lors de la suppression d'un inventaire: {str(e)}", exc_info=True)
-            return Response({
-                "success": False,
-                "message": "Une erreur inattendue s'est produite"
-            }, status=status.HTTP_500_INTERNAL_SERVER_ERROR)
-
-class InventorySoftDeleteView(APIView):
-    """
-    Vue pour effectuer un soft delete d'un inventaire.
+            return Response({"error": str(e)}, status=status.HTTP_500_INTERNAL_SERVER_ERROR)
+
+class InventoryLaunchView(APIView):
+    """
+    Vue pour lancer un inventaire.
     """
     def __init__(self, *args, **kwargs):
         super().__init__(*args, **kwargs)
@@ -361,107 +270,22 @@
 
     def post(self, request, pk, *args, **kwargs):
         """
-        Effectue un soft delete d'un inventaire si son statut est en préparation.
-        """
-        try:
-            self.service.soft_delete_inventory(pk)
-            return Response({
-                "success": True,
-                "message": "L'inventaire a été supprimés avec succès"
-            }, status=status.HTTP_200_OK)
-        except InventoryNotFoundError as e:
-            logger.warning(f"Inventaire non trouvé lors du supprimés: {str(e)}")
-            return Response({
-                "success": False,
-                "message": str(e)
-            }, status=status.HTTP_404_NOT_FOUND)
-        except InventoryValidationError as e:
-            logger.warning(f"Erreur de validation lors du supprimés: {str(e)}")
-            return Response({
-                "success": False,
-                "message": str(e)
-            }, status=status.HTTP_400_BAD_REQUEST)
-        except Exception as e:
-            logger.error(f"Erreur lors du supprimés d'un inventaire: {str(e)}", exc_info=True)
-            return Response({
-                "success": False,
-                "message": "Une erreur inattendue s'est produite"
-            }, status=status.HTTP_500_INTERNAL_SERVER_ERROR)
-
-class InventoryRestoreView(APIView):
-    """
-    Vue pour restaurer un inventaire soft delete.
-    """
-    def __init__(self, *args, **kwargs):
-        super().__init__(*args, **kwargs)
-        self.service = InventoryService()
-
-    def post(self, request, pk, *args, **kwargs):
-        """
-        Restaure un inventaire qui a été soft delete.
-        """
-        try:
-            print(pk)
-            self.service.restore_inventory(pk)
-            return Response({
-                "success": True,
-                "message": "L'inventaire a été restauré avec succès"
-            }, status=status.HTTP_200_OK)
-        except InventoryNotFoundError as e:
-            logger.warning(f"Inventaire non trouvé lors de la restauration: {str(e)}")
-            return Response({
-                "success": False,
-                "message": str(e)
-            }, status=status.HTTP_404_NOT_FOUND)
-        except InventoryValidationError as e:
-            logger.warning(f"Erreur de validation lors de la restauration: {str(e)}")
-            return Response({
-                "success": False,
-                "message": str(e)
-            }, status=status.HTTP_400_BAD_REQUEST)
-        except Exception as e:
-            logger.error(f"Erreur lors de la restauration d'un inventaire: {str(e)}", exc_info=True)
-            return Response({
-                "success": False,
-                "message": "Une erreur inattendue s'est produite"
-            }, status=status.HTTP_500_INTERNAL_SERVER_ERROR)
-
-class InventoryLaunchView(APIView):
-    """
-    Vue pour lancer un inventaire.
-    """
-    def __init__(self, *args, **kwargs):
-        super().__init__(*args, **kwargs)
-        self.service = InventoryService()
-
-    def post(self, request, pk, *args, **kwargs):
-        """
         Lance un inventaire en vérifiant le mode de comptage et en remplissant les détails si nécessaire.
         """
         try:
             self.service.launch_inventory(pk)
             return Response({
-                "success": True,
                 "message": "L'inventaire a été lancé avec succès"
             }, status=status.HTTP_200_OK)
         except InventoryNotFoundError as e:
             logger.warning(f"Inventaire non trouvé lors du lancement: {str(e)}")
-            return Response({
-                "success": False,
-                "message": str(e)
-            }, status=status.HTTP_404_NOT_FOUND)
+            return Response({"error": str(e)}, status=status.HTTP_404_NOT_FOUND)
         except InventoryValidationError as e:
             logger.warning(f"Erreur de validation lors du lancement: {str(e)}")
-            return Response({
-                "success": False,
-                "message": str(e)
-            }, status=status.HTTP_400_BAD_REQUEST)
+            return Response({"error": str(e)}, status=status.HTTP_400_BAD_REQUEST)
         except Exception as e:
             logger.error(f"Erreur lors du lancement de l'inventaire: {str(e)}", exc_info=True)
-            return Response({
-                "success": False,
-                "message": "Une erreur inattendue s'est produite"
-            }, status=status.HTTP_500_INTERNAL_SERVER_ERROR)
+            return Response({"error": str(e)}, status=status.HTTP_500_INTERNAL_SERVER_ERROR)
 
 class InventoryCancelView(APIView):
     """
@@ -478,31 +302,17 @@
         try:
             self.service.cancel_inventory(pk)
             return Response({
-                "success": True,
                 "message": "L'inventaire a été annulé avec succès"
             }, status=status.HTTP_200_OK)
         except InventoryNotFoundError as e:
             logger.warning(f"Inventaire non trouvé lors de l'annulation: {str(e)}")
-            return Response({
-                "success": False,
-                "message": str(e)
-            }, status=status.HTTP_404_NOT_FOUND)
+            return Response({"error": str(e)}, status=status.HTTP_404_NOT_FOUND)
         except InventoryValidationError as e:
             logger.warning(f"Erreur de validation lors de l'annulation: {str(e)}")
-            return Response({
-                "success": False,
-                "message": str(e)
-            }, status=status.HTTP_400_BAD_REQUEST)
+            return Response({"error": str(e)}, status=status.HTTP_400_BAD_REQUEST)
         except Exception as e:
             logger.error(f"Erreur lors de l'annulation de l'inventaire: {str(e)}", exc_info=True)
-<<<<<<< HEAD
-            return Response({
-                "success": False,
-                "message": "Une erreur inattendue s'est produite"
-            }, status=status.HTTP_500_INTERNAL_SERVER_ERROR)
-=======
             return Response({"error": str(e)}, status=status.HTTP_500_INTERNAL_SERVER_ERROR)
->>>>>>> 986e69d1
 
 class InventoryTeamView(APIView):
     """
@@ -510,43 +320,13 @@
     """
     def __init__(self, *args, **kwargs):
         super().__init__(*args, **kwargs)
-<<<<<<< HEAD
-        self.service = InventoryService()
-=======
         self.repository = InventoryRepository()
->>>>>>> 986e69d1
 
     def get(self, request, pk, *args, **kwargs):
         """
         Récupère l'équipe d'un inventaire.
         """
         try:
-<<<<<<< HEAD
-            # Récupérer l'inventaire via le service
-            inventory = self.service.get_inventory_detail(pk)
-            
-            # Sérialiser les données avec InventoryDetailSerializer qui inclut toutes les informations
-            serializer = InventoryDetailSerializer(inventory)
-            
-            return Response({
-                "success": True,
-                "message": "Détails de l'inventaire récupérés avec succès",
-                "data": serializer.data
-            })
-
-        except InventoryNotFoundError as e:
-            logger.warning(f"Inventaire non trouvé: {str(e)}")
-            return Response({
-                "success": False,
-                "message": str(e)
-            }, status=status.HTTP_404_NOT_FOUND)
-        except Exception as e:
-            logger.error(f"Erreur lors de la récupération des détails de l'inventaire: {str(e)}", exc_info=True)
-            return Response({
-                "success": False,
-                "message": "Une erreur inattendue s'est produite"
-            }, status=status.HTTP_500_INTERNAL_SERVER_ERROR) 
-=======
             inventory = self.repository.get_with_related_data(pk)
             serializer = InventoryDetailModeFieldsSerializer(inventory)
             return Response({
@@ -901,5 +681,4 @@
                 'message': 'Une erreur inattendue s\'est produite lors de l\'import'
             }, status=status.HTTP_500_INTERNAL_SERVER_ERROR) 
 
- 
->>>>>>> 986e69d1
+ 