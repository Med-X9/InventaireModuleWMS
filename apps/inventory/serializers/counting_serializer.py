--- conflicted
+++ resolved
@@ -5,27 +5,13 @@
     """Serializer pour la création des comptages."""
     class Meta:
         model = Counting
-        fields = [
-            'order', 'count_mode', 'unit_scanned', 'entry_quantity', 
-            'is_variant', 'n_lot', 'n_serie', 'dlc', 'show_product',
-            'stock_situation', 'quantity_show'
-        ]
+        fields = ['order', 'count_mode', 'unit_scanned', 'entry_quantity', 'stock_situation', 'is_variant']
 
 class CountingDetailSerializer(serializers.ModelSerializer):
     """Serializer pour les détails des comptages."""
     class Meta:
         model = Counting
-<<<<<<< HEAD
-        fields = [
-            'id', 'reference', 'order', 'count_mode', 
-            'unit_scanned', 'entry_quantity', 'is_variant',
-            'n_lot', 'n_serie', 'dlc', 'show_product',
-            'stock_situation', 'quantity_show', 'inventory',
-            'created_at', 'updated_at'
-        ]
-=======
         fields = ['order', 'count_mode', 'unit_scanned', 'entry_quantity', 'stock_situation', 'is_variant', 'n_lot', 'n_serie', 'dlc', 'show_product', 'quantity_show']
->>>>>>> 986e69d1
 
 class CountingSerializer(serializers.ModelSerializer):
     class Meta:
