from .inventory_serializer import (
    InventorySerializer,
    InventoryCreateSerializer,
    InventoryDetailSerializer,
    InventoryGetByIdSerializer
)
from .counting_serializer import (
    CountingSerializer,
    CountingCreateSerializer,
    CountingDetailSerializer
)
from .setting_serializer import SettingSerializer
from .pda_serializer import PDASerializer
from .job_serializer import (
    JobSerializer,
    JobDetailSerializer,
    EmplacementSerializer,
    InventoryJobRetrieveSerializer,
    InventoryJobUpdateSerializer,
    JobAssignmentRequestSerializer,
    PdaSerializer
)
from .inventory_job_serializer import InventoryJobCreateSerializer

__all__ = [
    # Inventory serializers
    'InventorySerializer',
    'InventoryCreateSerializer',
    'InventoryDetailSerializer',
    'InventoryGetByIdSerializer',
    
    # Counting serializers
    'CountingSerializer',
    'CountingCreateSerializer',
    'CountingDetailSerializer',
    
    # Setting serializers
    'SettingSerializer',
    
    # PDA serializers
    'PDASerializer',
    
    # Job serializers
    'JobSerializer',
    'JobDetailSerializer',
    'EmplacementSerializer',
    'InventoryJobRetrieveSerializer',
    'InventoryJobUpdateSerializer',
    'JobAssignmentRequestSerializer',
    'PdaSerializer',
    
<<<<<<< HEAD
=======
    # Planning serializers
    # 'PlanningSerializer',
    
>>>>>>> 022c6824
    # Inventory Job serializers
    'InventoryJobCreateSerializer'
] <|MERGE_RESOLUTION|>--- conflicted
+++ resolved
@@ -20,6 +20,7 @@
     JobAssignmentRequestSerializer,
     PdaSerializer
 )
+# from .planning_serializer import PlanningSerializer
 from .inventory_job_serializer import InventoryJobCreateSerializer
 
 __all__ = [
@@ -49,12 +50,9 @@
     'JobAssignmentRequestSerializer',
     'PdaSerializer',
     
-<<<<<<< HEAD
-=======
     # Planning serializers
     # 'PlanningSerializer',
     
->>>>>>> 022c6824
     # Inventory Job serializers
     'InventoryJobCreateSerializer'
 ] 