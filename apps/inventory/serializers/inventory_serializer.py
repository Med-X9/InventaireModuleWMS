--- conflicted
+++ resolved
@@ -6,26 +6,15 @@
 from ..services.inventory_service import InventoryService
 from ..exceptions import InventoryValidationError
 from apps.masterdata.models import Account, Warehouse
-<<<<<<< HEAD
-from .counting_serializer import CountingCreateSerializer, CountingDetailSerializer, CountingSerializer
-from apps.users.serializers import UserAppSerializer
-=======
 from .counting_serializer import CountingCreateSerializer, CountingDetailSerializer, CountingSerializer, CountingModeFieldsSerializer
 from apps.users.serializers import UserAppSerializer
 from apps.masterdata.serializers.warehouse_serializer import WarehouseSerializer
->>>>>>> 986e69d1
-
-class InventoryDataSerializer(serializers.Serializer):
-    """
-    Serializer pour les données d'inventaire (création et mise à jour).
-    """
+
+class InventoryCreateSerializer(serializers.Serializer):
     label = serializers.CharField()
     date = serializers.DateField()
     account_id = serializers.IntegerField()
-<<<<<<< HEAD
-=======
     inventory_type = serializers.ChoiceField(choices=[('TOURNANT', 'TOURNANT'), ('GENERAL', 'GENERAL')], default='GENERAL')
->>>>>>> 986e69d1
     warehouse = serializers.ListField(
         child=serializers.DictField(),
         required=True
@@ -72,11 +61,7 @@
         count_modes = [c.get('count_mode') for c in comptages_sorted]
         
         # Vérifier que tous les modes sont valides
-<<<<<<< HEAD
-        valid_modes = ['en vrac', 'par article', 'image stock']
-=======
         valid_modes = ['en vrac', 'par article', 'image de stock']
->>>>>>> 986e69d1
         for i, mode in enumerate(count_modes):
             if mode not in valid_modes:
                 raise serializers.ValidationError(f"Comptage {i+1}: Mode de comptage invalide '{mode}'")
@@ -86,16 +71,6 @@
         second_mode = count_modes[1]
         third_mode = count_modes[2]
         
-<<<<<<< HEAD
-        # Scénario 1: Premier comptage = "image stock"
-        if first_mode == "image stock":
-            # Les 2e et 3e comptages doivent être du même mode (soit "en vrac", soit "par article")
-            if second_mode != third_mode:
-                raise serializers.ValidationError("Si le premier comptage est 'image stock', les 2e et 3e comptages doivent avoir le même mode")
-            
-            if second_mode not in ["en vrac", "par article"]:
-                raise serializers.ValidationError("Si le premier comptage est 'image stock', les 2e et 3e comptages doivent être 'en vrac' ou 'par article'")
-=======
         # Scénario 1: Premier comptage = "image de stock"
         if first_mode == "image de stock":
             # Les 2e et 3e comptages doivent être du même mode (soit "en vrac", soit "par article")
@@ -104,18 +79,13 @@
             
             if second_mode not in ["en vrac", "par article"]:
                 raise serializers.ValidationError("Si le premier comptage est 'image de stock', les 2e et 3e comptages doivent être 'en vrac' ou 'par article'")
->>>>>>> 986e69d1
         
         # Scénario 2: Premier comptage = "en vrac" ou "par article"
         elif first_mode in ["en vrac", "par article"]:
             # Tous les comptages doivent être "en vrac" ou "par article"
             for i, mode in enumerate(count_modes):
                 if mode not in ["en vrac", "par article"]:
-<<<<<<< HEAD
-                    raise serializers.ValidationError(f"Si le premier comptage n'est pas 'image stock', tous les comptages doivent être 'en vrac' ou 'par article' (comptage {i+1}: '{mode}')")
-=======
                     raise serializers.ValidationError(f"Si le premier comptage n'est pas 'image de stock', tous les comptages doivent être 'en vrac' ou 'par article' (comptage {i+1}: '{mode}')")
->>>>>>> 986e69d1
         
         return data
 
@@ -156,28 +126,16 @@
     account_name = serializers.SerializerMethodField()
     warehouse_name = serializers.SerializerMethodField()
     comptages = serializers.SerializerMethodField()
-<<<<<<< HEAD
-    # equipe = serializers.SerializerMethodField()
-=======
     equipe = serializers.SerializerMethodField()
->>>>>>> 986e69d1
 
     class Meta:
         model = Inventory
         fields = [
-<<<<<<< HEAD
-            'id', 'label', 'date', 'status',
-            'en_preparation_status_date',
-            'en_realisation_status_date', 'ternime_status_date',
-            'cloture_status_date', 'account_name', 'warehouse_name',
-            'comptages'
-=======
             'id', 'reference', 'label', 'date', 'status', 'inventory_type',
             'en_preparation_status_date',
             'en_realisation_status_date', 'termine_status_date',
             'cloture_status_date', 'account_name', 'warehouse_name' ,'created_at',
             'comptages', 'equipe'
->>>>>>> 986e69d1
         ]
 
     def get_account_name(self, obj):
@@ -192,12 +150,9 @@
         countings = Counting.objects.filter(inventory=obj).order_by('order')
         return CountingDetailSerializer(countings, many=True).data
 
-<<<<<<< HEAD
-=======
     def get_equipe(self, obj):
         pdas = Assigment.objects.filter(job__inventory=obj)
         return PdaTeamSerializer(pdas, many=True).data
->>>>>>> 986e69d1
 
 class InventorySerializer(serializers.ModelSerializer):
     account_name = serializers.SerializerMethodField()
@@ -208,15 +163,9 @@
     class Meta:
         model = Inventory
         fields = [
-<<<<<<< HEAD
-            'id', 'label', 'date', 'status',
-            'en_preparation_status_date', 'en_realisation_status_date',
-            'ternime_status_date', 'cloture_status_date',
-=======
             'id', 'label', 'date', 'status', 'inventory_type',
             'en_preparation_status_date', 'en_realisation_status_date',
             'termine_status_date', 'cloture_status_date',
->>>>>>> 986e69d1
             'account_name', 'warehouse_name', 'comptages', 'equipe'
         ]
 
@@ -242,9 +191,6 @@
 
     class Meta:
         model = Assigment
-<<<<<<< HEAD
-        fields = ['id', 'reference', 'user'] 
-=======
         fields = ['id', 'reference', 'user']
 
 class InventoryWarehouseStatsSerializer(serializers.Serializer):
@@ -456,5 +402,4 @@
                 'start_date': obj.en_preparation_status_date,
                 'end_date': obj.cloture_status_date
             }
-        return None 
->>>>>>> 986e69d1
+        return None 