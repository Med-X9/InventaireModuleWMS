from django.db.models import Q
from ..models import Inventory, Setting, Counting
from apps.inventory.exceptions.inventory_exceptions import InventoryNotFoundError
from ..interfaces.inventory_interface import IInventoryRepository
from typing import List, Dict, Any
from django.utils import timezone
from django.db import transaction

class InventoryRepository(IInventoryRepository):
    """
    Repository pour la gestion des inventaires
    """
    def get_all(self) -> List[Any]:
        """
        Récupère tous les inventaires non supprimés
        """
        return Inventory.objects.filter(is_deleted=False).order_by('-created_at')

    def get_by_id(self, inventory_id: int) -> Any:
        """
        Récupère un inventaire par son ID, en excluant les supprimés
        """
        try:
            return Inventory.objects.filter(is_deleted=False).get(id=inventory_id)
        except Inventory.DoesNotExist:
            raise InventoryNotFoundError(f"L'inventaire avec l'ID {inventory_id} n'existe pas.")
    
    def get_by_id_deleted(self, inventory_id: int) -> Inventory:
        """
        Récupère un inventaire par son ID, en incluant les supprimés
        """
        try:
            inventory = Inventory.objects.filter(id=inventory_id).first()
            if inventory is None:
                raise InventoryNotFoundError(f"L'inventaire avec l'ID {inventory_id} n'existe pas.")
            return inventory
        except Exception as e:
            if isinstance(e, InventoryNotFoundError):
                raise
            raise InventoryNotFoundError(f"Erreur lors de la récupération de l'inventaire: {str(e)}")

    def get_by_filters(self, filters_dict: Dict[str, Any]) -> List[Any]:
        """
        Récupère les inventaires selon les filtres, en excluant les supprimés
        """
        queryset = Inventory.objects.filter(is_deleted=False)

        # Filtrage par statut
        if 'status' in filters_dict:
            queryset = queryset.filter(status=filters_dict['status'])

        # Filtrage par date de début
        if 'date_start' in filters_dict:
            queryset = queryset.filter(date__gte=filters_dict['date_start'])

        # Filtrage par date de fin
        if 'date_end' in filters_dict:
            queryset = queryset.filter(date__lte=filters_dict['date_end'])

        # Filtrage par label
        if 'label' in filters_dict:
            queryset = queryset.filter(label__icontains=filters_dict['label'])

        # Filtrage par compte
        if 'account_id' in filters_dict:
            queryset = queryset.filter(awi_links__account_id=filters_dict['account_id'])

        # Filtrage par entrepôt
        if 'warehouse_id' in filters_dict:
            queryset = queryset.filter(awi_links__warehouse_id=filters_dict['warehouse_id'])

        # Filtrage par mode de comptage
        if 'counting_mode' in filters_dict:
            queryset = queryset.filter(countings__count_mode=filters_dict['counting_mode'])

        return queryset.distinct().order_by('-created_at')

    def create(self, inventory_data: Dict[str, Any]) -> Any:
        """
        Crée un nouvel inventaire
        """
        with transaction.atomic():
            # Extraire les données des entrepôts et des comptages
            warehouse_ids = inventory_data.pop('warehouse', [])
            comptages = inventory_data.pop('comptages', [])
            account_id = inventory_data.pop('account_id', None)

            # S'assurer que les champs status et date sont définis
            if 'status' not in inventory_data:
                inventory_data['status'] = 'EN PREPARATION'
            if 'date' not in inventory_data:
                inventory_data['date'] = timezone.now()
<<<<<<< HEAD

            # Créer l'inventaire
            inventory = Inventory.objects.create(**inventory_data)
=======
            
            # S'assurer que la date de préparation est définie si le statut est EN PREPARATION
            if inventory_data.get('status') == 'EN PREPARATION' and 'en_preparation_status_date' not in inventory_data:
                inventory_data['en_preparation_status_date'] = timezone.now()

            # Créer l'objet Inventory sans sauvegarder
            inventory = Inventory(**inventory_data)
            
            # Générer la référence manuellement
            inventory.reference = inventory.generate_reference(inventory.REFERENCE_PREFIX)
            
            # Sauvegarder l'objet
            inventory.save()
>>>>>>> 986e69d1

            # Ajouter les liens avec les entrepôts via Setting
            for warehouse_id in warehouse_ids:
                # Créer l'objet Setting sans sauvegarder
                setting = Setting(
                    inventory=inventory,
                    warehouse_id=warehouse_id,
                    account_id=account_id
                )
                
                # Générer la référence manuellement
                setting.reference = setting.generate_reference(setting.REFERENCE_PREFIX)
                
                # Sauvegarder l'objet
                setting.save()

            # Ajouter les comptages
            for comptage in comptages:
                # Créer l'objet Counting sans sauvegarder
                counting = Counting(
                    inventory=inventory,
                    **comptage
                )
                
                # Générer la référence manuellement
                counting.reference = counting.generate_reference(counting.REFERENCE_PREFIX)
                
                # Sauvegarder l'objet
                counting.save()

            return inventory

    def update(self, inventory_id: int, inventory_data: Dict[str, Any]) -> Any:
        """
        Met à jour un inventaire
        """
        with transaction.atomic():
            inventory = self.get_by_id(inventory_id)

            # Extraire les données des entrepôts et des comptages
            warehouse_ids = inventory_data.pop('warehouse', None)
            comptages = inventory_data.pop('comptages', None)
            account_id = inventory_data.pop('account_id', None)

            # Mettre à jour les champs de base
            for key, value in inventory_data.items():
                setattr(inventory, key, value)
            inventory.save()

            # Mettre à jour les entrepôts si fournis
            if warehouse_ids is not None:
                # Supprimer les anciennes associations
                inventory.awi_links.all().delete()
                # Ajouter les nouvelles associations
                for warehouse_id in warehouse_ids:
<<<<<<< HEAD
                    Setting.objects.create(
=======
                    # Créer l'objet Setting sans sauvegarder
                    setting = Setting(
>>>>>>> 986e69d1
                        inventory=inventory,
                        warehouse_id=warehouse_id,
                        account_id=account_id
                    )
<<<<<<< HEAD
=======
                    
                    # Générer la référence manuellement
                    setting.reference = setting.generate_reference(setting.REFERENCE_PREFIX)
                    
                    # Sauvegarder l'objet
                    setting.save()
>>>>>>> 986e69d1

            # Mettre à jour les comptages si fournis
            if comptages is not None:
                # Supprimer les anciens comptages
                inventory.countings.all().delete()
                # Ajouter les nouveaux comptages
                for comptage in comptages:
<<<<<<< HEAD
                    Counting.objects.create(
                        inventory=inventory,
                        **comptage
                    )
=======
                    # Créer l'objet Counting sans sauvegarder
                    counting = Counting(
                        inventory=inventory,
                        **comptage
                    )
                    
                    # Générer la référence manuellement
                    counting.reference = counting.generate_reference(counting.REFERENCE_PREFIX)
                    
                    # Sauvegarder l'objet
                    counting.save()
>>>>>>> 986e69d1

            return inventory

    def delete(self, inventory_id: int) -> None:
        """
        Supprime un inventaire (soft delete par défaut)
        """
        self.soft_delete(inventory_id)

    def soft_delete(self, inventory_id: int) -> None:
        """
        Effectue un soft delete d'un inventaire en mettant à jour les champs is_deleted et deleted_at
        """
        inventory = self.get_by_id(inventory_id)
        inventory.is_deleted = True
        inventory.deleted_at = timezone.now()
        inventory.save()

    def hard_delete(self, inventory_id: int) -> None:
        """
        Effectue un hard delete d'un inventaire (suppression définitive de la base de données)
        """
        inventory = self.get_by_id(inventory_id)
        inventory.delete()

    def restore(self, inventory_id: int) -> Any:
        """
        Restaure un inventaire qui a été soft deleted
        """
        try:
<<<<<<< HEAD
            # Récupérer l'inventaire même s'il n'est pas marqué comme supprimé
            inventory = self.get_by_id_deleted(inventory_id)
            
            # Si l'inventaire n'est pas supprimé, le considérer comme déjà restauré
            if not inventory.is_deleted:
                return inventory
            
            # Restaurer l'inventaire (marquer comme non supprimé)
=======
            inventory = Inventory.objects.get(id=inventory_id, is_deleted=True)
>>>>>>> 986e69d1
            inventory.is_deleted = False
            inventory.deleted_at = None
            inventory.save()
            return inventory
<<<<<<< HEAD
        except InventoryNotFoundError:
            raise InventoryNotFoundError(f"L'inventaire avec l'ID {inventory_id} n'existe pas.")
=======
        except Inventory.DoesNotExist:
            raise InventoryNotFoundError(f"L'inventaire avec l'ID {inventory_id} n'existe pas ou n'est pas supprimé.")
>>>>>>> 986e69d1

    def get_deleted_inventories(self) -> List[Any]:
        """
        Récupère tous les inventaires soft deleted
        """
        return Inventory.objects.filter(is_deleted=True).order_by('-deleted_at')

    def get_deleted_by_id(self, inventory_id: int) -> Any:
        """
        Récupère un inventaire soft deleted par son ID
        """
        try:
            return Inventory.objects.get(id=inventory_id, is_deleted=True)
        except Inventory.DoesNotExist:
            raise InventoryNotFoundError(f"L'inventaire avec l'ID {inventory_id} n'existe pas ou n'est pas supprimé.")

    def permanent_delete(self, inventory_id: int) -> None:
        """
        Alias pour hard_delete - supprime définitivement un inventaire
        """
        self.hard_delete(inventory_id)

    def bulk_soft_delete(self, inventory_ids: List[int]) -> int:
        """
        Effectue un soft delete en masse sur plusieurs inventaires
        """
        count = Inventory.objects.filter(
            id__in=inventory_ids, 
            is_deleted=False
        ).update(
            is_deleted=True,
            deleted_at=timezone.now()
        )
        return count

    def bulk_restore(self, inventory_ids: List[int]) -> int:
        """
        Restaure en masse plusieurs inventaires soft deleted
        """
        count = Inventory.objects.filter(
            id__in=inventory_ids, 
            is_deleted=True
        ).update(
            is_deleted=False,
            deleted_at=None
        )
        return count

    def bulk_hard_delete(self, inventory_ids: List[int]) -> int:
        """
        Effectue un hard delete en masse sur plusieurs inventaires
        """
        count, _ = Inventory.objects.filter(
            id__in=inventory_ids
        ).delete()
        return count

    def get_with_related_data(self, inventory_id: int) -> Any:
        """
        Récupère un inventaire avec ses données associées
        """
        try:
            return Inventory.objects.prefetch_related(
                'awi_links',
                'awi_links__account',
                'awi_links__warehouse',
                'countings'
            ).get(id=inventory_id, is_deleted=False)
        except Inventory.DoesNotExist:
            raise InventoryNotFoundError(f"L'inventaire avec l'ID {inventory_id} n'existe pas.")

    def get_warehouses_by_inventory_id(self, inventory_id: int) -> List[Any]:
        """
        Récupère tous les entrepôts associés à un inventaire
        """
        inventory = self.get_by_id(inventory_id)
        return [link.warehouse for link in inventory.awi_links.all().select_related('warehouse')]

    def get_countings_by_inventory_id(self, inventory_id: int) -> List[Any]:
        """
        Récupère tous les comptages associés à un inventaire
        """
        inventory = self.get_by_id(inventory_id)
        return inventory.countings.all().order_by('order')

    def get_by_status(self, status: str) -> List[Any]:
        """
        Récupère les inventaires par statut
        """
        return Inventory.objects.filter(status=status, is_deleted=False).order_by('-created_at')

    def get_by_account_id(self, account_id: int) -> List[Any]:
        """
        Récupère les inventaires par compte
        """
        return Inventory.objects.filter(
            awi_links__account_id=account_id, 
            is_deleted=False
        ).distinct().order_by('-created_at')

    def get_by_warehouse_id(self, warehouse_id: int) -> List[Any]:
        """
        Récupère les inventaires par entrepôt
        """
        return Inventory.objects.filter(
            awi_links__warehouse_id=warehouse_id, 
            is_deleted=False
        ).distinct().order_by('-created_at')

    def get_active_inventories(self) -> List[Any]:
        """
        Récupère les inventaires actifs (non terminés et non clôturés)
        """
        return Inventory.objects.filter(
            status__in=['EN PREPARATION', 'EN REALISATION'],
            is_deleted=False
        ).order_by('-created_at')

    def get_completed_inventories(self) -> List[Any]:
        """
        Récupère les inventaires terminés
        """
        return Inventory.objects.filter(
            status__in=['TERMINE', 'CLOTURE'],
            is_deleted=False
        ).order_by('-created_at')

<<<<<<< HEAD
=======
    def get_warehouse_jobs_sessions_stats(self, inventory_id: int) -> List[Dict[str, Any]]:
        """
        Récupère les statistiques des warehouses avec count des jobs et sessions
        
        Args:
            inventory_id: ID de l'inventaire
            
        Returns:
            List[Dict[str, Any]]: Liste avec nom warehouse, count jobs et count sessions
        """
        from django.db.models import Count, Q
        from ..models import Job, Assigment, Setting
        
        # Récupérer tous les warehouses associés à cet inventaire avec leurs statistiques
        warehouse_stats = Setting.objects.filter(
            inventory_id=inventory_id
        ).select_related('warehouse').annotate(
            jobs_count=Count(
                'warehouse__job',
                filter=Q(warehouse__job__inventory_id=inventory_id)
            ),
            sessions_count=Count(
                'warehouse__job__assigment__session',
                filter=Q(
                    warehouse__job__inventory_id=inventory_id,
                    warehouse__job__assigment__session__isnull=False,
                    warehouse__job__assigment__session__type='Mobile'
                ),
                distinct=True
            )
        )
        
        result = []
        for setting in warehouse_stats:
            result.append({
                'nom_warehouse': setting.warehouse.warehouse_name,
                'jobs_count': setting.jobs_count,
                'sessions_count': setting.sessions_count
            })
        
        return result

>>>>>>> 986e69d1
    def update_status(self, inventory_id: int, new_status: str) -> Any:
        """
        Met à jour le statut d'un inventaire
        """
        inventory = self.get_by_id(inventory_id)
        inventory.status = new_status
        
        # Mettre à jour la date correspondante au statut
        if new_status == 'EN PREPARATION':
            inventory.en_preparation_status_date = timezone.now()
        elif new_status == 'EN REALISATION':
            inventory.en_realisation_status_date = timezone.now()
        elif new_status == 'TERMINE':
<<<<<<< HEAD
            inventory.ternime_status_date = timezone.now()
=======
            inventory.termine_status_date = timezone.now()
>>>>>>> 986e69d1
        elif new_status == 'CLOTURE':
            inventory.cloture_status_date = timezone.now()
        
        inventory.save()
        return inventory

    def exists(self, inventory_id: int) -> bool:
        """
        Vérifie si un inventaire existe
        """
        return Inventory.objects.filter(id=inventory_id, is_deleted=False).exists()

    def count_by_status(self, status: str) -> int:
        """
        Compte le nombre d'inventaires par statut
        """
        return Inventory.objects.filter(status=status, is_deleted=False).count()

    def get_recent_inventories(self, limit: int = 10) -> List[Any]:
        """
        Récupère les inventaires les plus récents
        """
        return Inventory.objects.filter(
            is_deleted=False
        ).order_by('-created_at')[:limit] <|MERGE_RESOLUTION|>--- conflicted
+++ resolved
@@ -24,20 +24,6 @@
             return Inventory.objects.filter(is_deleted=False).get(id=inventory_id)
         except Inventory.DoesNotExist:
             raise InventoryNotFoundError(f"L'inventaire avec l'ID {inventory_id} n'existe pas.")
-    
-    def get_by_id_deleted(self, inventory_id: int) -> Inventory:
-        """
-        Récupère un inventaire par son ID, en incluant les supprimés
-        """
-        try:
-            inventory = Inventory.objects.filter(id=inventory_id).first()
-            if inventory is None:
-                raise InventoryNotFoundError(f"L'inventaire avec l'ID {inventory_id} n'existe pas.")
-            return inventory
-        except Exception as e:
-            if isinstance(e, InventoryNotFoundError):
-                raise
-            raise InventoryNotFoundError(f"Erreur lors de la récupération de l'inventaire: {str(e)}")
 
     def get_by_filters(self, filters_dict: Dict[str, Any]) -> List[Any]:
         """
@@ -90,11 +76,6 @@
                 inventory_data['status'] = 'EN PREPARATION'
             if 'date' not in inventory_data:
                 inventory_data['date'] = timezone.now()
-<<<<<<< HEAD
-
-            # Créer l'inventaire
-            inventory = Inventory.objects.create(**inventory_data)
-=======
             
             # S'assurer que la date de préparation est définie si le statut est EN PREPARATION
             if inventory_data.get('status') == 'EN PREPARATION' and 'en_preparation_status_date' not in inventory_data:
@@ -108,7 +89,6 @@
             
             # Sauvegarder l'objet
             inventory.save()
->>>>>>> 986e69d1
 
             # Ajouter les liens avec les entrepôts via Setting
             for warehouse_id in warehouse_ids:
@@ -164,25 +144,18 @@
                 inventory.awi_links.all().delete()
                 # Ajouter les nouvelles associations
                 for warehouse_id in warehouse_ids:
-<<<<<<< HEAD
-                    Setting.objects.create(
-=======
                     # Créer l'objet Setting sans sauvegarder
                     setting = Setting(
->>>>>>> 986e69d1
                         inventory=inventory,
                         warehouse_id=warehouse_id,
                         account_id=account_id
                     )
-<<<<<<< HEAD
-=======
                     
                     # Générer la référence manuellement
                     setting.reference = setting.generate_reference(setting.REFERENCE_PREFIX)
                     
                     # Sauvegarder l'objet
                     setting.save()
->>>>>>> 986e69d1
 
             # Mettre à jour les comptages si fournis
             if comptages is not None:
@@ -190,12 +163,6 @@
                 inventory.countings.all().delete()
                 # Ajouter les nouveaux comptages
                 for comptage in comptages:
-<<<<<<< HEAD
-                    Counting.objects.create(
-                        inventory=inventory,
-                        **comptage
-                    )
-=======
                     # Créer l'objet Counting sans sauvegarder
                     counting = Counting(
                         inventory=inventory,
@@ -207,7 +174,6 @@
                     
                     # Sauvegarder l'objet
                     counting.save()
->>>>>>> 986e69d1
 
             return inventory
 
@@ -238,29 +204,13 @@
         Restaure un inventaire qui a été soft deleted
         """
         try:
-<<<<<<< HEAD
-            # Récupérer l'inventaire même s'il n'est pas marqué comme supprimé
-            inventory = self.get_by_id_deleted(inventory_id)
-            
-            # Si l'inventaire n'est pas supprimé, le considérer comme déjà restauré
-            if not inventory.is_deleted:
-                return inventory
-            
-            # Restaurer l'inventaire (marquer comme non supprimé)
-=======
             inventory = Inventory.objects.get(id=inventory_id, is_deleted=True)
->>>>>>> 986e69d1
             inventory.is_deleted = False
             inventory.deleted_at = None
             inventory.save()
             return inventory
-<<<<<<< HEAD
-        except InventoryNotFoundError:
-            raise InventoryNotFoundError(f"L'inventaire avec l'ID {inventory_id} n'existe pas.")
-=======
         except Inventory.DoesNotExist:
             raise InventoryNotFoundError(f"L'inventaire avec l'ID {inventory_id} n'existe pas ou n'est pas supprimé.")
->>>>>>> 986e69d1
 
     def get_deleted_inventories(self) -> List[Any]:
         """
@@ -388,8 +338,6 @@
             is_deleted=False
         ).order_by('-created_at')
 
-<<<<<<< HEAD
-=======
     def get_warehouse_jobs_sessions_stats(self, inventory_id: int) -> List[Dict[str, Any]]:
         """
         Récupère les statistiques des warehouses avec count des jobs et sessions
@@ -432,7 +380,6 @@
         
         return result
 
->>>>>>> 986e69d1
     def update_status(self, inventory_id: int, new_status: str) -> Any:
         """
         Met à jour le statut d'un inventaire
@@ -446,11 +393,7 @@
         elif new_status == 'EN REALISATION':
             inventory.en_realisation_status_date = timezone.now()
         elif new_status == 'TERMINE':
-<<<<<<< HEAD
-            inventory.ternime_status_date = timezone.now()
-=======
             inventory.termine_status_date = timezone.now()
->>>>>>> 986e69d1
         elif new_status == 'CLOTURE':
             inventory.cloture_status_date = timezone.now()
         
