--- conflicted
+++ resolved
@@ -180,12 +180,6 @@
         
         return list(queryset.order_by('-created_at'))
     
-<<<<<<< HEAD
-    def get_validated_jobs_datatable(self, warehouse_id: Optional[int] = None, inventory_id: Optional[int] = None):
-        """
-        Récupère les jobs validés avec optimisations pour DataTable
-        Statuts inclus: VALIDE, AFFECTE, TRANSFERT, PRET
-=======
     def get_jobs_for_datatable(self):
         """
         Récupère tous les jobs avec leurs relations préchargées pour optimiser les requêtes.
@@ -243,7 +237,6 @@
         Utilisé par les vues DataTable.
         
         Statuts inclus : VALIDE, AFFECTE, TRANSFERT, PRET
->>>>>>> 54dc2d0f
         """
         queryset = Job.objects.filter(status__in=['VALIDE', 'AFFECTE', 'TRANSFERT', 'PRET'])
         
@@ -254,19 +247,6 @@
             queryset = queryset.filter(inventory_id=inventory_id)
         
         return queryset.select_related(
-<<<<<<< HEAD
-            'warehouse',
-            'inventory'
-        ).prefetch_related(
-            'jobdetail_set',
-            'jobdetail_set__location',
-            'jobdetail_set__location__sous_zone',
-            'jobdetail_set__location__sous_zone__zone',
-            'assigment_set',
-            'assigment_set__counting',
-            'jobdetailressource_set'
-        ).order_by('-created_at') 
-=======
             'warehouse', 'inventory'
         ).prefetch_related(
             'jobdetail_set__location__sous_zone__zone',
@@ -290,5 +270,4 @@
             'assigment_set__counting',
             'assigment_set__session',
             'jobdetailressource_set__ressource'
-        ) 
->>>>>>> 54dc2d0f
+        ) 