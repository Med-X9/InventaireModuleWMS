from abc import ABC, abstractmethod
from typing import List, Dict, Any, Optional
from django.db import models
from ..models import Inventory, Counting

class IInventoryService(ABC):
    """Interface pour le service d'inventaire."""
    @abstractmethod
    def create_inventory(self, data: Dict[str, Any]) -> Dict[str, Any]:
        """Crée un nouvel inventaire."""
        pass

    @abstractmethod
<<<<<<< HEAD
    def update_inventory(self, inventory_id: int, data: Dict[str, Any]) -> Dict[str, Any]:
        """Met à jour un inventaire existant."""
        pass

    @abstractmethod
    def get_inventory_by_id(self, inventory_id: int) -> Any:
        """Récupère un inventaire par son ID."""
        pass

    @abstractmethod
    def get_inventory_detail(self, inventory_id: int) -> Any:
        """Récupère un inventaire avec toutes ses données associées."""
        pass

    @abstractmethod
    def get_inventory_list(self, filters_dict: Dict[str, Any] = None, ordering: str = '-date', page: int = 1, page_size: int = 10) -> Dict[str, Any]:
        """Récupère la liste des inventaires avec filtres, tri et pagination."""
=======
    def get_inventory_by_id(self, inventory_id: int) -> Inventory:
        """Récupère un inventaire par son ID."""
        pass

    @abstractmethod
    def update_inventory(self, inventory_id: int, data: Dict[str, Any]) -> Inventory:
        """Met à jour un inventaire."""
        pass

    @abstractmethod
    def delete_inventory(self, inventory_id: int) -> None:
        """Supprime un inventaire."""
        pass

    @abstractmethod
    def launch_inventory(self, inventory_id: int) -> None:
        """Lance un inventaire."""
        pass

    @abstractmethod
    def cancel_inventory(self, inventory_id: int) -> None:
        """Annule un inventaire."""
>>>>>>> 986e69d1
        pass

    @abstractmethod
    def validate_inventory_data(self, data: Dict[str, Any]) -> None:
        """Valide les données d'un inventaire."""
        pass

    @abstractmethod
    def delete_inventory(self, inventory_id: int) -> None:
        """Supprime complètement un inventaire et tous ses enregistrements liés."""
        pass

    @abstractmethod
    def soft_delete_inventory(self, inventory_id: int) -> None:
        """Effectue un soft delete d'un inventaire."""
        pass

    @abstractmethod
    def restore_inventory(self, inventory_id: int) -> None:
        """Restaure un inventaire qui a été soft delete."""
        pass

    @abstractmethod
    def validate_counting_modes(self, comptages: List[Dict[str, Any]]) -> List[str]:
        """Valide les modes de comptage."""
        pass

    @abstractmethod
    def launch_inventory(self, inventory_id: int) -> None:
        """Lance un inventaire."""
        pass

    @abstractmethod
    def cancel_inventory(self, inventory_id: int) -> None:
        """Annule le lancement d'un inventaire."""
        pass

class IInventoryRepository(ABC):
    """
    Interface pour le repository d'inventaire
    """
    @abstractmethod
    def get_all(self) -> List[Any]:
        """
        Récupère tous les inventaires
        """
        pass

    @abstractmethod
    def get_by_id(self, inventory_id: int) -> Any:
        """
        Récupère un inventaire par son ID
        """
        pass

    @abstractmethod
    def get_by_filters(self, filters_dict: Dict[str, Any]) -> List[Any]:
        """
        Récupère les inventaires selon les filtres
        """
        pass

    @abstractmethod
    def create(self, inventory_data: Dict[str, Any]) -> Any:
        """
        Crée un nouvel inventaire
        """
        pass

    @abstractmethod
    def update(self, inventory_id: int, inventory_data: Dict[str, Any]) -> Any:
        """
        Met à jour un inventaire
        """
        pass

    @abstractmethod
    def delete(self, inventory_id: int) -> None:
        """
        Supprime un inventaire
        """
        pass

    @abstractmethod
    def get_with_related_data(self, inventory_id: int) -> Any:
        """
        Récupère un inventaire avec ses données associées
        """
        pass

class IInventoryUpdateService(ABC):
    """Interface pour le service de mise à jour d'inventaire."""
    
    @abstractmethod
    def update_inventory(self, inventory_id: int, data: Dict[str, Any]) -> Inventory:
        """
        Met à jour un inventaire avec validation complète.
        
        Args:
            inventory_id: L'ID de l'inventaire à mettre à jour
            data: Les nouvelles données de l'inventaire
            
        Returns:
            Inventory: L'inventaire mis à jour
            
        Raises:
            InventoryNotFoundError: Si l'inventaire n'existe pas
            InventoryValidationError: Si les données sont invalides
        """
        pass
    
    @abstractmethod
    def validate_update_data(self, data: Dict[str, Any]) -> None:
        """
        Valide les données de mise à jour.
        
        Args:
            data: Les données à valider
            
        Raises:
            InventoryValidationError: Si les données sont invalides
        """
        pass <|MERGE_RESOLUTION|>--- conflicted
+++ resolved
@@ -11,25 +11,6 @@
         pass
 
     @abstractmethod
-<<<<<<< HEAD
-    def update_inventory(self, inventory_id: int, data: Dict[str, Any]) -> Dict[str, Any]:
-        """Met à jour un inventaire existant."""
-        pass
-
-    @abstractmethod
-    def get_inventory_by_id(self, inventory_id: int) -> Any:
-        """Récupère un inventaire par son ID."""
-        pass
-
-    @abstractmethod
-    def get_inventory_detail(self, inventory_id: int) -> Any:
-        """Récupère un inventaire avec toutes ses données associées."""
-        pass
-
-    @abstractmethod
-    def get_inventory_list(self, filters_dict: Dict[str, Any] = None, ordering: str = '-date', page: int = 1, page_size: int = 10) -> Dict[str, Any]:
-        """Récupère la liste des inventaires avec filtres, tri et pagination."""
-=======
     def get_inventory_by_id(self, inventory_id: int) -> Inventory:
         """Récupère un inventaire par son ID."""
         pass
@@ -52,7 +33,6 @@
     @abstractmethod
     def cancel_inventory(self, inventory_id: int) -> None:
         """Annule un inventaire."""
->>>>>>> 986e69d1
         pass
 
     @abstractmethod
@@ -60,34 +40,16 @@
         """Valide les données d'un inventaire."""
         pass
 
+class ICountingService(ABC):
+    """Interface pour le service de comptage."""
     @abstractmethod
-    def delete_inventory(self, inventory_id: int) -> None:
-        """Supprime complètement un inventaire et tous ses enregistrements liés."""
+    def create_counting(self, data: Dict[str, Any]) -> models.Model:
+        """Crée un nouveau comptage."""
         pass
 
     @abstractmethod
-    def soft_delete_inventory(self, inventory_id: int) -> None:
-        """Effectue un soft delete d'un inventaire."""
-        pass
-
-    @abstractmethod
-    def restore_inventory(self, inventory_id: int) -> None:
-        """Restaure un inventaire qui a été soft delete."""
-        pass
-
-    @abstractmethod
-    def validate_counting_modes(self, comptages: List[Dict[str, Any]]) -> List[str]:
-        """Valide les modes de comptage."""
-        pass
-
-    @abstractmethod
-    def launch_inventory(self, inventory_id: int) -> None:
-        """Lance un inventaire."""
-        pass
-
-    @abstractmethod
-    def cancel_inventory(self, inventory_id: int) -> None:
-        """Annule le lancement d'un inventaire."""
+    def validate_counting_data(self, data: Dict[str, Any]) -> None:
+        """Valide les données d'un comptage."""
         pass
 
 class IInventoryRepository(ABC):
