from .inventory_interface import IInventoryRepository, IInventoryService
from .counting_interface import ICountingService, ICountingRepository
from .warehouse_interface import IWarehouseRepository
<<<<<<< HEAD
from .inventory_use_case_interface import IInventoryUseCase
from .stock_interface import IStockService, IStockRepository
=======
from .stock_interface import IStockService
from .ressource_interface import IRessourceRepository, IRessourceService
>>>>>>> 986e69d1

__all__ = [
    'IInventoryRepository',
    'IInventoryService',
    'ICountingService',
<<<<<<< HEAD
    'ICountingRepository',
    'IWarehouseRepository',
    'IInventoryUseCase',
    'IStockService',
    'IStockRepository'
=======
    'IWarehouseRepository',
    'IStockService',
    'IRessourceRepository',
    'IRessourceService'
>>>>>>> 986e69d1
] <|MERGE_RESOLUTION|>--- conflicted
+++ resolved
@@ -1,28 +1,14 @@
-from .inventory_interface import IInventoryRepository, IInventoryService
-from .counting_interface import ICountingService, ICountingRepository
+from .inventory_interface import IInventoryRepository, IInventoryService, ICountingService
 from .warehouse_interface import IWarehouseRepository
-<<<<<<< HEAD
-from .inventory_use_case_interface import IInventoryUseCase
-from .stock_interface import IStockService, IStockRepository
-=======
 from .stock_interface import IStockService
 from .ressource_interface import IRessourceRepository, IRessourceService
->>>>>>> 986e69d1
 
 __all__ = [
     'IInventoryRepository',
     'IInventoryService',
     'ICountingService',
-<<<<<<< HEAD
-    'ICountingRepository',
-    'IWarehouseRepository',
-    'IInventoryUseCase',
-    'IStockService',
-    'IStockRepository'
-=======
     'IWarehouseRepository',
     'IStockService',
     'IRessourceRepository',
     'IRessourceService'
->>>>>>> 986e69d1
 ] 