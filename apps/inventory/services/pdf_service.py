"""
Service pour la generation de PDF des jobs d'inventaire
"""
from typing import Optional
from io import BytesIO
from reportlab.lib import colors
from reportlab.lib.pagesizes import A4
from reportlab.lib.styles import getSampleStyleSheet, ParagraphStyle
from reportlab.lib.units import cm
from reportlab.platypus import SimpleDocTemplate, Table, TableStyle, Paragraph, Spacer, PageBreak, KeepTogether
from django.conf import settings
import os
from django.utils import timezone
from ..interfaces.pdf_interface import PDFServiceInterface
from ..repositories.pdf_repository import PDFRepository
import logging

logger = logging.getLogger(__name__)


class PDFService(PDFServiceInterface):
    """Service pour la generation de PDF"""
    
    def __init__(self):
        self.repository = PDFRepository()
    
    def generate_inventory_jobs_pdf(
        self, 
        inventory_id: int, 
        counting_id: Optional[int] = None
    ) -> BytesIO:
        """
        Genere un PDF des jobs d'un inventaire
        
        Args:
            inventory_id: ID de l'inventaire
            counting_id: ID du comptage (optionnel) - non utilise, on genere pour tous
            
        Returns:
            BytesIO: Le contenu du PDF en memoire
        """
        # Recuperer l'inventaire
        inventory = self.repository.get_inventory_by_id(inventory_id)
        if not inventory:
            raise ValueError(f"Inventaire avec l'ID {inventory_id} non trouve")
        
        # Recuperer tous les comptages de l'inventaire
        all_countings = self.repository.get_countings_by_inventory(inventory)
        
        if not all_countings:
            raise ValueError(f"Aucun comptage trouve pour l'inventaire {inventory_id}")
        
        # Filtrer uniquement les comptages avec ordre 1 et 2
        target_countings = [c for c in all_countings if c.order in [1, 2]]
        
        if not target_countings:
            raise ValueError(f"Aucun comptage avec ordre 1 ou 2 trouve pour l'inventaire {inventory_id}")
        
        # Trier par ordre
        target_countings.sort(key=lambda x: x.order)
        
        # Si le comptage ordre 1 a le mode "image de stock", ne pas l'afficher
        counting_order_1 = target_countings[0] if target_countings else None
        
        if counting_order_1 and ('image' in counting_order_1.count_mode.lower() and 'stock' in counting_order_1.count_mode.lower()):
            # Ne garder que le comptage ordre 2
            countings = [c for c in target_countings if c.order == 2]
        else:
            # Afficher les deux comptages (ordre 1 et 2)
            countings = target_countings
        
        if not countings:
            raise ValueError(f"Aucun comptage valide trouve pour l'inventaire {inventory_id}")
        
        # Recuperer les infos de l'inventaire (warehouse, account)
        warehouse_info = self._get_warehouse_info(inventory)
        account_info = self._get_account_info(inventory)
        
        # Calculer la pagination avant de construire le contenu
        page_info_map = {}
        page_counter = 0
        
        for counting in countings:
            jobs = self.repository.get_jobs_by_counting(inventory, counting)
            if jobs:
                jobs_by_user = self._group_jobs_by_user(jobs)
                for user, user_jobs in jobs_by_user.items():
                    for job in user_jobs:
                        all_job_details = self.repository.get_job_details_by_job(job)
                        job_details = [jd for jd in all_job_details if jd.counting_id is None or jd.counting_id == counting.id]
                        if job_details:
                            all_table_rows = self._prepare_table_rows(job_details, counting, job)
                            if all_table_rows:
                                lines_per_page = 20
                                total_pages = (len(all_table_rows) + lines_per_page - 1) // lines_per_page
                                for page_num in range(total_pages):
                                    page_counter += 1
                                    page_info_map[page_counter] = {
                                        'current': page_num + 1,
                                        'total': total_pages,
                                        'job_ref': job.reference
                                    }
        
        # Creer le buffer PDF
        buffer = BytesIO()
        
        # Construire le contenu
        story = []
        total_jobs_processed = 0
        total_jobs_with_content = 0
        
        # Log pour diagnostiquer
        import logging
        logger = logging.getLogger(__name__)
        logger.info(f"Génération PDF pour inventaire {inventory_id}: {len(countings)} comptages trouvés")
        
        # Pour chaque comptage
        for counting in countings:
            # Recuperer TOUS les jobs pour ce comptage avec filtre PRET et TRANSFERT
            jobs = self.repository.get_jobs_by_counting(inventory, counting)
            logger.info(f"Comptage {counting.id} (ordre {counting.order}): {len(jobs)} jobs trouvés")
            
            logger.info(
                f"Comptage {counting.order} (ID: {counting.id}): "
                f"{len(jobs)} job(s) trouvé(s) avec statut PRET ou TRANSFERT"
            )
            
            if jobs:
                # Grouper les jobs par utilisateur
                jobs_by_user = self._group_jobs_by_user(jobs)
                logger.info(f"Comptage {counting.id}: {len(jobs_by_user)} utilisateurs distincts")
                
                # Pour chaque utilisateur et chaque job
                for user, user_jobs in jobs_by_user.items():
                    for job in user_jobs:
                        total_jobs_processed += 1
                        # Construire les pages pour ce job (avec pagination de 20 lignes)
                        job_pages = self._build_job_pages(
                            job, counting, user, inventory, warehouse_info, account_info
                        )
                        if job_pages:
                            story.extend(job_pages)
<<<<<<< HEAD
                            total_jobs_with_content += 1
                        else:
                            logger.warning(
                                f"Job {job.reference} (ID: {job.id}) n'a généré aucun contenu "
                                f"pour le comptage {counting.order}"
                            )
            else:
                logger.warning(
                    f"Aucun job trouvé pour le comptage {counting.order} (ID: {counting.id}) "
                    f"avec statut PRET ou TRANSFERT"
                )
        
        logger.info(
            f"Génération PDF: {total_jobs_processed} job(s) traité(s), "
            f"{total_jobs_with_content} job(s) avec contenu, "
            f"{len(story)} élément(s) dans le story"
        )
        
        # Vérifier qu'il y a du contenu avant de générer le PDF
        if not story:
            error_msg = (
                f"Aucun contenu à générer pour l'inventaire {inventory_id}. "
                f"Raison possible: "
                f"1) Aucun job avec statut PRET ou TRANSFERT trouvé pour les comptages d'ordre 1 ou 2, "
                f"2) Les jobs trouvés n'ont pas d'emplacements (job_details), "
                f"3) Les emplacements n'ont pas de stocks à afficher. "
                f"Jobs traités: {total_jobs_processed}, Jobs avec contenu: {total_jobs_with_content}"
            )
            logger.error(error_msg)
            raise ValueError(error_msg)
=======
                            logger.info(f"Job {job.reference}: {len(job_pages)} éléments ajoutés au PDF")
                        else:
                            logger.warning(f"Job {job.reference}: aucun élément généré (pas de job_details ou données vides)")
        
        logger.info(f"Total éléments dans le PDF: {len(story)}")
        
        # Vérifier qu'il y a du contenu à générer
        if not story:
            raise ValueError(
                f"Aucun contenu à générer pour l'inventaire {inventory_id}. "
                f"Vérifiez qu'il y a des jobs avec statut PRET ou TRANSFERT "
                f"et des job_details associés pour les comptages d'ordre 1 ou 2."
            )
>>>>>>> f61f5db9
        
        # Creer le document PDF avec marges ajustées
        doc = SimpleDocTemplate(
            buffer,
            pagesize=A4,
            rightMargin=1.5*cm,
            leftMargin=1.5*cm,  # Marge normale pour le contenu
            topMargin=1*cm,  # Seulement 1cm en haut
            bottomMargin=0*cm  # Pas de marge en bas, footer fixe à y=0
        )
        
        # Stocker les infos de pagination dans le document
        doc.page_info_map = page_info_map
        
        # Construire le PDF avec header (logo) et footer (pagination) personnalisés
        doc.build(story, 
                 onFirstPage=self._add_page_header_and_footer, 
                 onLaterPages=self._add_page_header_and_footer)
        
        # Reinitialiser le buffer
        buffer.seek(0)
        
        # Vérifier que le buffer contient des données
        buffer_content = buffer.getvalue()
        if len(buffer_content) == 0:
            raise ValueError("Le PDF généré est vide")
        
        return buffer
    
    def _get_warehouse_info(self, inventory):
        """Récupère les informations du warehouse via les jobs ou settings"""
        from ..models import Job
        # Essayer via les jobs
        jobs = Job.objects.filter(inventory=inventory).select_related('warehouse').first()
        if jobs and jobs.warehouse:
            return {
                'name': jobs.warehouse.warehouse_name,
                'reference': jobs.warehouse.warehouse_reference if hasattr(jobs.warehouse, 'warehouse_reference') else None
            }
        # Sinon via settings
        settings = inventory.awi_links.select_related('warehouse').first()
        if settings and settings.warehouse:
            return {
                'name': settings.warehouse.warehouse_name,
                'reference': settings.warehouse.warehouse_reference if hasattr(settings.warehouse, 'warehouse_reference') else None
            }
        return {'name': '-', 'reference': None}
    
    def _get_account_info(self, inventory):
        """Récupère les informations du compte via settings"""
        settings = inventory.awi_links.select_related('account').first()
        if settings and settings.account:
            return {
                'name': settings.account.account_name,
                'reference': settings.account.account_reference if hasattr(settings.account, 'account_reference') else None
            }
        return {'name': '-', 'reference': None}
    
    def _get_logo_path(self):
        """Récupère le chemin du logo"""
        logo_path = os.path.join(settings.BASE_DIR, 'static', 'logo_app.png')
        if os.path.exists(logo_path):
            return logo_path
        # Fallback vers staticfiles
        logo_path = os.path.join(settings.BASE_DIR, 'staticfiles', 'logo_app.png')
        if os.path.exists(logo_path):
            return logo_path
        return None
    
    def _add_page_header_and_footer(self, canvas_obj, doc):
        """Ajoute le logo en haut à gauche et la pagination en bas à droite"""
        # Ajouter le logo en haut à gauche (position absolue - maximum gauche et haut)
        logo_path = self._get_logo_path()
        if logo_path:
            try:
                canvas_obj.saveState()
                # Dimensions du logo agrandies
                logo_width = 4*cm  # Agrandi de 3cm à 5cm
                logo_height = 2*cm  # Agrandi de 1.5cm à 2.5cm
                
                # Position: maximum à gauche et en haut (0.2cm de marge minimale)
                x = 0.02*cm  # Presque au bord gauche
                y = doc.pagesize[1] - 0.2*cm - logo_height  # Presque au bord supérieur
                
                canvas_obj.drawImage(logo_path, x, y, width=logo_width, height=logo_height, preserveAspectRatio=True)
                canvas_obj.restoreState()
            except Exception as e:
                # Si erreur de chargement du logo, continuer sans logo
                import logging
                logger = logging.getLogger(__name__)
                logger.warning(f"Impossible de charger le logo: {str(e)}")
        
        # Ajouter la pagination en bas à droite
        page_num = canvas_obj.getPageNumber()
        page_info = getattr(doc, 'page_info_map', {}).get(page_num, {})
        
        if page_info:
            current = page_info.get('current', 1)
            total = page_info.get('total', 1)
            
            # Positionner en bas à droite (0 du bas, aligné à droite)
            canvas_obj.saveState()
            canvas_obj.setFont("Helvetica", 9)
            canvas_obj.setFillColor(colors.HexColor('#666666'))
            
            # Position: largeur page - marge droite - largeur texte, y=0.5cm du bas
            text = f"Page {current}/{total}"
            text_width = canvas_obj.stringWidth(text, "Helvetica", 9)
            x = doc.pagesize[0] - doc.rightMargin - text_width
            y = 0.5*cm  # 0.5cm du bas absolu
            
            canvas_obj.drawString(x, y, text)
            canvas_obj.restoreState()
    
    def _add_page_header_and_footer_with_signatures(self, canvas_obj, doc):
        """Ajoute le logo en haut à gauche, la pagination en bas à droite et les signatures en bas"""
        # Ajouter le logo en haut à gauche
        logo_path = self._get_logo_path()
        if logo_path:
            try:
                canvas_obj.saveState()
                logo_width = 4*cm
                logo_height = 2*cm
                x = 0.02*cm
                y = doc.pagesize[1] - 0.2*cm - logo_height
                canvas_obj.drawImage(logo_path, x, y, width=logo_width, height=logo_height, preserveAspectRatio=True)
                canvas_obj.restoreState()
            except Exception as e:
                import logging
                logger = logging.getLogger(__name__)
                logger.warning(f"Impossible de charger le logo: {str(e)}")
        
        # Ajouter la pagination en bas à droite
        page_num = canvas_obj.getPageNumber()
        page_info = getattr(doc, 'page_info_map', {}).get(page_num, {})
        
        if page_info:
            current = page_info.get('current', 1)
            total = page_info.get('total', 1)
            
            canvas_obj.saveState()
            canvas_obj.setFont("Helvetica", 9)
            canvas_obj.setFillColor(colors.HexColor('#666666'))
            
            text = f"Page {current}/{total}"
            text_width = canvas_obj.stringWidth(text, "Helvetica", 9)
            x = doc.pagesize[0] - doc.rightMargin - text_width
            y = 0.5*cm
            canvas_obj.drawString(x, y, text)
            canvas_obj.restoreState()
        
        # Ajouter les signatures en bas de page
        personne_info = getattr(doc, 'personne_info', {})
        personne = personne_info.get('personne')
        personne_two = personne_info.get('personne_two')
        
        if personne or personne_two:
            canvas_obj.saveState()
            canvas_obj.setFont("Helvetica", 9)
            canvas_obj.setFillColor(colors.black)
            canvas_obj.setStrokeColor(colors.black)
            canvas_obj.setLineWidth(0.5)
            
            # Hauteur pour les lignes de signature (1.5cm du bas)
            line_y = 1.5*cm
            # Hauteur pour le texte des noms (0.3cm du bas)
            text_y = 0.3*cm
            
            # Si deux personnes, les placer côte à côte
            if personne and personne_two:
                # Personne 1 à gauche
                x1 = doc.leftMargin
                line_width = 6*cm
                canvas_obj.line(x1, line_y, x1 + line_width, line_y)
                canvas_obj.setFont("Helvetica", 8)
                canvas_obj.drawString(x1, text_y, f"Signature: {personne}")
                
                # Personne 2 à droite
                x2 = doc.pagesize[0] - doc.rightMargin - line_width
                canvas_obj.line(x2, line_y, x2 + line_width, line_y)
                canvas_obj.drawString(x2, text_y, f"Signature: {personne_two}")
            elif personne:
                # Une seule personne, à gauche
                x = doc.leftMargin
                line_width = 6*cm
                canvas_obj.line(x, line_y, x + line_width, line_y)
                canvas_obj.setFont("Helvetica", 8)
                canvas_obj.drawString(x, text_y, f"Signature: {personne}")
            elif personne_two:
                # Une seule personne, à gauche
                x = doc.leftMargin
                line_width = 6*cm
                canvas_obj.line(x, line_y, x + line_width, line_y)
                canvas_obj.setFont("Helvetica", 8)
                canvas_obj.drawString(x, text_y, f"Signature: {personne_two}")
            
            canvas_obj.restoreState()
    
    def _build_job_pages(self, job, counting, user, inventory, warehouse_info, account_info):
        """Construit les pages pour un job avec pagination de 20 lignes par page"""
        elements = []
        
        # Récupérer tous les job details du job pour ce counting
        all_job_details = self.repository.get_job_details_by_job(job)
        job_details = []
        for jd in all_job_details:
            if jd.counting_id is None or jd.counting_id == counting.id:
                job_details.append(jd)
        
        if not job_details:
            return elements
        
        # Construire toutes les lignes du tableau d'abord (pour calculer le total)
        all_table_rows = self._prepare_table_rows(job_details, counting, job)
        
        if not all_table_rows:
            return elements
        
        # Paginer par groupes de 20 lignes
        lines_per_page = 20
        total_pages = (len(all_table_rows) + lines_per_page - 1) // lines_per_page
        
        for page_num in range(total_pages):
            start_idx = page_num * lines_per_page
            end_idx = min(start_idx + lines_per_page, len(all_table_rows))
            page_rows = all_table_rows[start_idx:end_idx]
            
            # En-tête de page avec infos inventaire + job + user
            elements.extend(self._build_page_header(
                inventory, job, user, counting, warehouse_info, account_info, page_num + 1, total_pages
            ))
            
            # Tableau des détails du job (max 20 lignes) avec pagination en bas
            elements.extend(self._build_table_from_rows(page_rows, counting, page_num + 1, total_pages))
            
            # Saut de page si ce n'est pas la dernière page de ce job
            if page_num < total_pages - 1:
                elements.append(PageBreak())
            # Saut de page aussi après le dernier job pour séparer les jobs
            else:
                elements.append(PageBreak())
        
        return elements
    
    def _prepare_table_rows(self, job_details, counting, job):
        """Prépare toutes les lignes du tableau avec quantité théorique et physique"""
        rows = []
        
        for job_detail in job_details:
            location = job_detail.location
            stocks = self.repository.get_stocks_by_location_and_inventory(location, job.inventory)
            has_stock_for_location = len(stocks) > 0 if stocks else False
            
            if 'vrac' not in counting.count_mode.lower():
                # Mode par article
                if has_stock_for_location and stocks:
                    # Une ligne par produit
                    for stock in stocks:
                        row = {
                            'location': location.location_reference,
                            'internal_product_code': stock.product.Internal_Product_Code if stock.product and stock.product.Internal_Product_Code else '-',
                            'barcode': stock.product.Barcode if stock.product and stock.product.Barcode else '-',
                            'designation': stock.product.Short_Description if stock.product else '-',
                            'quantite_theorique': stock.quantity_available,
                            'quantite_physique': '',  # Vide pour saisie manuelle
                            'dlc': stock.product and stock.product.dlc if stock.product else False,
                            'n_lot': stock.product and stock.product.n_lot if stock.product else False,
                            'is_variant': stock.product and stock.product.Is_Variant if stock.product else False,
                        }
                        rows.append(row)
                else:
                    # Pas de stock - une ligne vide
                    row = {
                        'location': location.location_reference,
                        'internal_product_code': '-',
                        'barcode': '-',
                        'designation': '-',
                        'quantite_theorique': '-',
                        'quantite_physique': '',  # Vide pour saisie
                        'dlc': False,
                        'n_lot': False,
                        'is_variant': False,
                    }
                    rows.append(row)
            else:
                # Mode vrac
                if has_stock_for_location and stocks:
                    total_quantite_theorique = sum(s.quantity_available for s in stocks)
                    row = {
                        'location': location.location_reference,
                        'quantite_theorique': total_quantite_theorique,
                        'quantite_physique': '',  # Vide pour saisie manuelle
                    }
                else:
                    row = {
                        'location': location.location_reference,
                        'quantite_theorique': '-',
                        'quantite_physique': '',  # Vide pour saisie
                    }
                rows.append(row)
        
        return rows
    
    def _build_table_from_rows(self, rows, counting, page_num, total_pages):
        """Construit le tableau à partir des lignes préparées avec pagination en bas"""
        elements = []
        styles = getSampleStyleSheet()
        
        # Déterminer si on affiche la quantité théorique
        show_theorique = counting.quantity_show or counting.stock_situation
        
        # Construire les en-têtes selon la configuration
        headers = ['Emplacement']
        
        if 'vrac' not in counting.count_mode.lower():
            # Mode par article - toujours afficher Article et Désignation pour le PDF
            headers.append('Article')  # Internal_Product_Code
            headers.append('Code à barre')  # Barcode
            headers.append('Désignation')
            headers.append('Quantité physique')  # Toujours présent
            
            if show_theorique:
                headers.append('Quantité théorique')
            
            # Colonnes optionnelles
            if counting.dlc:
                headers.append('DLC')
            if counting.n_lot:
                headers.append('N° Lot')
            if counting.is_variant:
                headers.append('Variante')
        else:
            # Mode vrac
            headers.append('Quantité physique')  # Toujours présent
            
            if show_theorique:
                headers.append('Quantité théorique')
        
        # Construire les données
        data = [headers]
        
        for row in rows:
            table_row = [row['location']]
            
            if 'vrac' not in counting.count_mode.lower():
                # Mode par article - toujours afficher Article et Désignation pour le PDF
                # Article (Internal_Product_Code)
                table_row.append(row.get('internal_product_code', '-'))
                # Code à barre (Barcode)
                table_row.append(row.get('barcode', '-'))
                # Désignation
                table_row.append(row.get('designation', '-'))
                
                # Quantité physique (toujours)
                table_row.append(row.get('quantite_physique', ''))
                
                # Quantité théorique (si configuré)
                if show_theorique:
                    quantite_theorique = row.get('quantite_theorique', '-')
                    table_row.append(quantite_theorique if quantite_theorique != '' else '-')
                
                # Colonnes optionnelles
                if counting.dlc:
                    # DLC est déjà formatée comme date ou '-' dans _prepare_table_rows_from_counting_details
                    table_row.append(row.get('dlc', '-'))
                if counting.n_lot:
                    # n_lot est déjà la valeur ou '-' dans _prepare_table_rows_from_counting_details
                    table_row.append(row.get('n_lot', '-'))
                if counting.is_variant:
                    table_row.append('Oui' if row.get('is_variant', False) else '-')
            else:
                # Mode vrac
                # Quantité physique (toujours)
                table_row.append(row.get('quantite_physique', ''))
                
                # Quantité théorique (si configuré)
                if show_theorique:
                    quantite_theorique = row.get('quantite_theorique', '-')
                    table_row.append(quantite_theorique if quantite_theorique != '' else '-')
            
            data.append(table_row)
        
        if len(data) == 1:  # Seulement les headers
            return elements
        
        # Créer le tableau
        col_widths = self._calculate_merged_column_widths(headers, A4[0])
        table = Table(data, colWidths=col_widths, repeatRows=1)
        
        # Style du tableau
        table_style = [
            # En-tête
            ('BACKGROUND', (0, 0), (-1, 0), colors.HexColor('#E0E0E0')),
            ('TEXTCOLOR', (0, 0), (-1, 0), colors.black),
            ('ALIGN', (0, 0), (-1, 0), 'CENTER'),
            ('FONTNAME', (0, 0), (-1, 0), 'Helvetica-Bold'),
            ('FONTSIZE', (0, 0), (-1, 0), 9),
            ('BOTTOMPADDING', (0, 0), (-1, 0), 8),
            
            # Corps
            ('BACKGROUND', (0, 1), (-1, -1), colors.white),
            ('TEXTCOLOR', (0, 1), (-1, -1), colors.black),
            ('FONTNAME', (0, 1), (-1, -1), 'Helvetica'),
            ('FONTSIZE', (0, 1), (-1, -1), 8),
            ('ALIGN', (0, 1), (-1, -1), 'LEFT'),
            ('ALIGN', (0, 1), (0, -1), 'CENTER'),  # Emplacement centré
        ]
        
        # Aligner les quantités à droite
        quantite_physique_idx = headers.index('Quantité physique')
        table_style.append(('ALIGN', (quantite_physique_idx, 1), (quantite_physique_idx, -1), 'RIGHT'))
        
        if 'Quantité théorique' in headers:
            quantite_theorique_idx = headers.index('Quantité théorique')
            table_style.append(('ALIGN', (quantite_theorique_idx, 1), (quantite_theorique_idx, -1), 'RIGHT'))
        
        # Ajouter les lignes de séparation entre toutes les colonnes
        table_style.extend([
            ('GRID', (0, 0), (-1, -1), 0.5, colors.black),
            ('LINEBELOW', (0, 0), (-1, 0), 1, colors.black),  # Ligne plus épaisse sous l'en-tête
            ('VALIGN', (0, 0), (-1, -1), 'MIDDLE'),
            ('TOPPADDING', (0, 1), (-1, -1), 6),
            ('BOTTOMPADDING', (0, 1), (-1, -1), 6),
            ('LEFTPADDING', (0, 0), (-1, -1), 5),
            ('RIGHTPADDING', (0, 0), (-1, -1), 5),
        ])
        
        table.setStyle(TableStyle(table_style))
        
        elements.append(table)
        
        # Pas de pagination ici, elle sera dans le footer fixe
        return elements
    
    def _build_page_header(self, inventory, job, user, counting, warehouse_info, account_info, page_num, total_pages):
        """Construit l'en-tête de chaque page avec champs côte à côte"""
        elements = []
        styles = getSampleStyleSheet()
        
        # Style pour les labels (en gras)
        label_style = ParagraphStyle(
            'LabelStyle',
            parent=styles['Normal'],
            fontSize=9,
            textColor=colors.HexColor('#000000'),
            spaceAfter=0,
            spaceBefore=0,
            alignment=0,  # Left
        )
        
        # Style pour les valeurs (normal)
        value_style = ParagraphStyle(
            'ValueStyle',
            parent=styles['Normal'],
            fontSize=9,
            textColor=colors.HexColor('#000000'),
            spaceAfter=0,
            spaceBefore=0,
            alignment=0,  # Left
        )
        
        # Style pour le titre
        title_style = ParagraphStyle(
            'HeaderTitle',
            parent=styles['Heading4'],
            fontSize=14,
            textColor=colors.HexColor('#000000'),
            spaceAfter=8,
            alignment=1,  # Center
        )
        
        # Titre en gras
        elements.append(Paragraph("<b>FICHE DE COMPTAGE</b>", title_style))
        elements.append(Spacer(1, 0.15*cm))
        
        # Informations de l'inventaire - Ligne 1: Référence Inventaire | Type | Magasin
        info_row1_data = [
            Paragraph(f"<b>Référence Inventaire:</b> {inventory.reference}", label_style),
            Paragraph(f"<b>Type:</b> {inventory.inventory_type}", label_style),
            Paragraph(f"<b>Magasin:</b> {warehouse_info['name']}", label_style),
        ]
        
        info_row1_table = Table([info_row1_data], colWidths=[5.5*cm, 5.5*cm, 5*cm])
        info_row1_table.setStyle(TableStyle([
            ('VALIGN', (0, 0), (-1, -1), 'TOP'),
            ('ALIGN', (0, 0), (-1, -1), 'LEFT'),
            ('LEFTPADDING', (0, 0), (-1, -1), 0),
            ('RIGHTPADDING', (0, 0), (-1, -1), 5),
            ('TOPPADDING', (0, 0), (-1, -1), 0),
            ('BOTTOMPADDING', (0, 0), (-1, -1), 3),
        ]))
        
        elements.append(info_row1_table)
        
        # Informations - Ligne 2: Date Inventaire | Compte | Référence Job
        info_row2_data = [
            Paragraph(f"<b>Date Inventaire:</b> {inventory.date.strftime('%d/%m/%Y') if inventory.date else '-'}", label_style),
            Paragraph(f"<b>Compte:</b> {account_info['name']}", label_style),
            Paragraph(f"<b>Référence Job:</b> {job.reference}", label_style),
        ]
        
        info_row2_table = Table([info_row2_data], colWidths=[5.5*cm, 5.5*cm, 5*cm])
        info_row2_table.setStyle(TableStyle([
            ('VALIGN', (0, 0), (-1, -1), 'TOP'),
            ('ALIGN', (0, 0), (-1, -1), 'LEFT'),
            ('LEFTPADDING', (0, 0), (-1, -1), 0),
            ('RIGHTPADDING', (0, 0), (-1, -1), 5),
            ('TOPPADDING', (0, 0), (-1, -1), 0),
            ('BOTTOMPADDING', (0, 0), (-1, -1), 3),
        ]))
        
        elements.append(info_row2_table)
        
        # Informations - Ligne 3: Utilisateur (équipe affectée dans assignment)
        info_row3_data = [
            Paragraph(f"<b>Utilisateur:</b> {user if user else 'Non affecté'}", label_style),
        ]
        
        info_row3_table = Table([info_row3_data], colWidths=[16*cm])
        info_row3_table.setStyle(TableStyle([
            ('VALIGN', (0, 0), (-1, -1), 'TOP'),
            ('ALIGN', (0, 0), (-1, -1), 'LEFT'),
            ('LEFTPADDING', (0, 0), (-1, -1), 0),
            ('RIGHTPADDING', (0, 0), (-1, -1), 0),
            ('TOPPADDING', (0, 0), (-1, -1), 0),
            ('BOTTOMPADDING', (0, 0), (-1, -1), 0),
        ]))
        
        elements.append(info_row3_table)
        elements.append(Spacer(1, 0.3*cm))
        
        return elements
    
    def _build_job_details_table(self, job_details, counting, job):
        """Construit le tableau des détails du job (JobDetail)"""
        elements = []
        styles = getSampleStyleSheet()
        
        # Construire les en-têtes selon la configuration
        headers = ['Emplacement']
        
        has_stock = self._inventory_has_stock(job.inventory)
        
        if 'vrac' not in counting.count_mode.lower():
            # Mode par article
            if counting.show_product:
                headers.append('Article')
            headers.append('Quantité')
            if counting.dlc:
                headers.append('DLC')
            if counting.n_lot:
                headers.append('N° Lot')
            if counting.is_variant:
                headers.append('Variante')
        else:
            # Mode vrac
            headers.append('Quantité')
        
        # Construire les données
        data = [headers]
        
        for job_detail in job_details:
            location = job_detail.location
            row = [location.location_reference]
            
            # Récupérer les stocks
            stocks = self.repository.get_stocks_by_location_and_inventory(location, job.inventory)
            has_stock_for_location = len(stocks) > 0 if stocks else False
            
            if 'vrac' not in counting.count_mode.lower():
                # Mode par article
                if has_stock_for_location and stocks:
                    # Une ligne par produit
                    for stock in stocks:
                        product_row = [location.location_reference]
                        if counting.show_product:
                            product_row.append(stock.product.Short_Description if stock.product else '-')
                        product_row.append(stock.quantity_available)
                        if counting.dlc:
                            product_row.append('Oui' if (stock.product and stock.product.dlc) else '-')
                        if counting.n_lot:
                            product_row.append('Oui' if (stock.product and stock.product.n_lot) else '-')
                        if counting.is_variant:
                            product_row.append('Oui' if (stock.product and stock.product.Is_Variant) else '-')
                        data.append(product_row)
                else:
                    # Pas de stock
                    row_data = [location.location_reference]
                    if counting.show_product:
                        row_data.append('-')
                    row_data.append('-')
                    if counting.dlc:
                        row_data.append('-')
                    if counting.n_lot:
                        row_data.append('-')
                    if counting.is_variant:
                        row_data.append('-')
                    data.append(row_data)
            else:
                # Mode vrac
                if has_stock_for_location and stocks:
                    total_quantity = sum(s.quantity_available for s in stocks)
                    row.append(total_quantity)
                else:
                    row.append('-')
                data.append(row)
        
        if len(data) == 1:  # Seulement les headers
            return elements
        
        # Créer le tableau
        col_widths = self._calculate_merged_column_widths(headers, A4[0])
        table = Table(data, colWidths=col_widths, repeatRows=1)
        
        # Style du tableau
        table.setStyle(TableStyle([
            # En-tête
            ('BACKGROUND', (0, 0), (-1, 0), colors.HexColor('#E0E0E0')),
            ('TEXTCOLOR', (0, 0), (-1, 0), colors.black),
            ('ALIGN', (0, 0), (-1, 0), 'CENTER'),
            ('FONTNAME', (0, 0), (-1, 0), 'Helvetica-Bold'),
            ('FONTSIZE', (0, 0), (-1, 0), 9),
            ('BOTTOMPADDING', (0, 0), (-1, 0), 8),
            
            # Corps
            ('BACKGROUND', (0, 1), (-1, -1), colors.white),
            ('TEXTCOLOR', (0, 1), (-1, -1), colors.black),
            ('FONTNAME', (0, 1), (-1, -1), 'Helvetica'),
            ('FONTSIZE', (0, 1), (-1, -1), 8),
            ('ALIGN', (0, 1), (-1, -1), 'LEFT'),
            ('ALIGN', (0, 1), (0, -1), 'CENTER'),  # Emplacement centré
            
            # Aligner Quantité à droite
            ('ALIGN', (headers.index('Quantité'), 1), (headers.index('Quantité'), -1), 'RIGHT'),
            
            ('GRID', (0, 0), (-1, -1), 0.5, colors.black),
            ('VALIGN', (0, 0), (-1, -1), 'MIDDLE'),
            ('TOPPADDING', (0, 1), (-1, -1), 4),
            ('BOTTOMPADDING', (0, 1), (-1, -1), 4),
        ]))
        
        elements.append(table)
        elements.append(Spacer(1, 0.2*cm))
        
        return elements
    
    def _build_main_header(self, inventory):
        """Construit l'en-tete principal du PDF avec les informations de l'inventaire"""
        styles = getSampleStyleSheet()
        
        elements = []
        
        # Style pour le titre
        title_style = ParagraphStyle(
            'CustomTitle',
            parent=styles['Heading1'],
            fontSize=18,
            textColor=colors.HexColor('#000000'),
            spaceAfter=20,
            alignment=1,
        )
        
        # Titre
        title = Paragraph(f"<b>Jobs d'Inventaire</b>", title_style)
        elements.append(title)
        elements.append(Spacer(1, 0.4*cm))
        
        # Informations de l'inventaire
        info_style = ParagraphStyle(
            'InfoStyle',
            parent=styles['Normal'],
            fontSize=11,
            spaceAfter=5,
            alignment=1,
        )
        
        elements.append(Paragraph(f"<b>Libelle:</b> {inventory.label}", info_style))
        elements.append(Paragraph(f"<b>Reference:</b> {inventory.reference}", info_style))
        elements.append(Paragraph(
            f"<b>Date de generation:</b> {timezone.now().strftime('%d/%m/%Y a %H:%M')}", 
            info_style
        ))
        
        return elements
    
    def _build_counting_header(self, counting):
        """Construit l'en-tete pour un comptage avec mode et ordre"""
        styles = getSampleStyleSheet()
        
        elements = []
        
        # Style pour le titre du comptage
        counting_title_style = ParagraphStyle(
            'CountingTitle',
            parent=styles['Heading2'],
            fontSize=14,
            textColor=colors.HexColor('#000000'),
            spaceAfter=10,
            leftIndent=0,
        )
        
        # Titre du comptage
        counting_title = Paragraph(
            f"<b>Comptage {counting.order}: {counting.count_mode.upper()}</b>", 
            counting_title_style
        )
        elements.append(counting_title)
        
        return elements
    
    def _build_user_section(self, user, jobs, counting):
        """Construit une section pour un utilisateur avec un tableau fusionné de tous les jobs"""
        elements = []
        styles = getSampleStyleSheet()
        
        # Titre utilisateur
        if user:
            user_title = f"<b>Affecte a: {user}</b>"
        else:
            user_title = "<b>Non affecte</b>"
        
        user_style = ParagraphStyle(
            'UserTitle',
            parent=styles['Heading3'],
            fontSize=11,
            textColor=colors.HexColor('#000000'),
            spaceAfter=8,
        )
        elements.append(Paragraph(user_title, user_style))
        elements.append(Spacer(1, 0.2*cm))
        
        # Construire un seul tableau fusionné pour tous les jobs
        elements.extend(self._build_merged_jobs_table(jobs, counting))
        
        return elements
    
    def _build_merged_jobs_table(self, jobs, counting):
        """Construit un tableau fusionné pour tous les jobs d'un utilisateur"""
        elements = []
        styles = getSampleStyleSheet()
        
        # Collecter tous les job_details de tous les jobs
        all_job_details_data = []
        
        for job in jobs:
            # Vérifier si le job a un assignment pour ce comptage
            assignments = self.repository.get_assignments_by_job(job)
            has_assignment_for_counting = any(a.counting_id == counting.id for a in assignments)
            
            if not has_assignment_for_counting:
                continue
            
            # Récupérer tous les job details du job
            all_job_details = self.repository.get_job_details_by_job(job)
            
            # Filtrer les job_details
            job_details = []
            for jd in all_job_details:
                if jd.counting_id is None or jd.counting_id == counting.id:
                    job_details.append((job, jd))
            
            # Collecter les données pour chaque job_detail
            for job, job_detail in job_details:
                location = job_detail.location
                
                # Récupérer les stocks pour cet emplacement
                stocks = self.repository.get_stocks_by_location_and_inventory(
                    location,
                    job.inventory
                )
                
                has_stock = len(stocks) > 0 if stocks else False
                
                if 'vrac' in counting.count_mode.lower():
                    # Mode vrac
                    if has_stock:
                        total_quantity = sum(s.quantity_available for s in stocks)
                        all_job_details_data.append({
                            'job_reference': job.reference,
                            'job_status': job.status,
                            'location': location.location_reference,
                            'quantity': total_quantity
                        })
                    else:
                        all_job_details_data.append({
                            'job_reference': job.reference,
                            'job_status': job.status,
                            'location': location.location_reference,
                            'quantity': '-'
                        })
                else:
                    # Mode par article
                    if has_stock:
                        for stock in stocks:
                            all_job_details_data.append({
                                'job_reference': job.reference,
                                'job_status': job.status,
                                'location': location.location_reference,
                                'article': stock.product.Short_Description if stock.product else '-',
                                'quantity': stock.quantity_available,
                                'dlc': counting.dlc and stock.product and stock.product.dlc,
                                'n_lot': counting.n_lot and stock.product and stock.product.n_lot,
                                'is_variant': counting.is_variant and stock.product and stock.product.Is_Variant,
                                'stock': stock
                            })
                    else:
                        all_job_details_data.append({
                            'job_reference': job.reference,
                            'job_status': job.status,
                            'location': location.location_reference,
                            'article': '-',
                            'quantity': '-',
                            'dlc': False,
                            'n_lot': False,
                            'is_variant': False
                        })
        
        if not all_job_details_data:
            no_detail_style = ParagraphStyle(
                'NoDetail',
                parent=styles['Normal'],
                fontSize=9,
                textColor=colors.HexColor('#666666'),
                spaceAfter=10,
            )
            elements.append(Paragraph("<i>Aucun emplacement trouvé</i>", no_detail_style))
            elements.append(Spacer(1, 0.3*cm))
            return elements
        
        # Construire les en-têtes selon la configuration
        headers = ['Job', 'Emplacement']
        
        if 'vrac' not in counting.count_mode.lower():
            # Mode par article
            # Colonne Article seulement si show_product est activé
            if counting.show_product:
                headers.append('Article')
            
            headers.append('Quantité')
            
            # Colonnes optionnelles selon la configuration du counting
            if counting.dlc:
                headers.append('DLC')
            if counting.n_lot:
                headers.append('N° Lot')
            if counting.is_variant:
                headers.append('Variante')
        else:
            # Mode vrac
            headers.append('Quantité')
        
        # Construire les données du tableau
        data = [headers]
        
        for detail_data in all_job_details_data:
            row = [
                detail_data['job_reference'],
                detail_data['location']
            ]
            
            if 'vrac' not in counting.count_mode.lower():
                # Mode par article
                # Ajouter Article seulement si show_product est activé
                if counting.show_product:
                    row.append(detail_data.get('article', '-'))
                
                row.append(detail_data.get('quantity', '-'))
                
                # Colonnes optionnelles selon la configuration
                if counting.dlc:
                    row.append('Oui' if detail_data.get('dlc', False) else '-')
                if counting.n_lot:
                    row.append('Oui' if detail_data.get('n_lot', False) else '-')
                if counting.is_variant:
                    row.append('Oui' if detail_data.get('is_variant', False) else '-')
            else:
                # Mode vrac
                row.append(detail_data.get('quantity', '-'))
            
            data.append(row)
        
        # Créer le tableau
        col_widths = self._calculate_merged_column_widths(headers, A4[0])
        
        table = Table(data, colWidths=col_widths, repeatRows=1)
        
        # Style du tableau
        table.setStyle(TableStyle([
            # En-tête
            ('BACKGROUND', (0, 0), (-1, 0), colors.HexColor('#E0E0E0')),
            ('TEXTCOLOR', (0, 0), (-1, 0), colors.black),
            ('ALIGN', (0, 0), (-1, 0), 'CENTER'),
            ('FONTNAME', (0, 0), (-1, 0), 'Helvetica-Bold'),
            ('FONTSIZE', (0, 0), (-1, 0), 10),
            ('BOTTOMPADDING', (0, 0), (-1, 0), 12),
            
            # Corps
            ('BACKGROUND', (0, 1), (-1, -1), colors.white),
            ('TEXTCOLOR', (0, 1), (-1, -1), colors.black),
            ('FONTNAME', (0, 1), (-1, -1), 'Helvetica'),
            ('FONTSIZE', (0, 1), (-1, -1), 9),
            ('ALIGN', (0, 1), (-1, -1), 'LEFT'),
            ('ALIGN', (1, 1), (1, -1), 'CENTER'),  # Emplacement centré
            
            # Aligner la colonne Quantité à droite (trouver son index)
            ('ALIGN', (headers.index('Quantité'), 1), (headers.index('Quantité'), -1), 'RIGHT'),
            ('GRID', (0, 0), (-1, -1), 1, colors.black),
            ('VALIGN', (0, 0), (-1, -1), 'MIDDLE'),
        ]))
        
        elements.append(table)
        elements.append(Spacer(1, 0.3*cm))
        
        return elements
    
    def _build_job_table(self, job, counting, user=None):
        """Construit le tableau pour un job"""
        elements = []
        styles = getSampleStyleSheet()
        
        # Ajouter un titre pour le job avec sa référence et statut
        job_title_style = ParagraphStyle(
            'JobTitle',
            parent=styles['Heading4'],
            fontSize=10,
            textColor=colors.HexColor('#333333'),
            spaceAfter=5,
            spaceBefore=8,
        )
        job_title = Paragraph(
            f"<b>Job:</b> {job.reference} | <b>Statut:</b> {job.status}",
            job_title_style
        )
        elements.append(job_title)
        elements.append(Spacer(1, 0.2*cm))
        
        # Vérifier si le job a un assignment pour ce comptage
        assignments = self.repository.get_assignments_by_job(job)
        has_assignment_for_counting = any(a.counting_id == counting.id for a in assignments)
        
        if not has_assignment_for_counting:
            # Le job n'a pas d'assignment pour ce comptage, ne pas l'afficher
            return elements
        
        # Recuperer tous les job details du job
        # Le job est déjà filtré par counting via l'assignement, donc on prend tous les job_details
        all_job_details = self.repository.get_job_details_by_job(job)
        
        # Si certains job_details ont un counting défini, filtrer ceux qui correspondent ou sont null
        # Sinon, prendre tous les job_details
        job_details = []
        for jd in all_job_details:
            # Si le counting du job_detail est null OU correspond au counting recherché
            if jd.counting_id is None or jd.counting_id == counting.id:
                job_details.append(jd)
        
        if not job_details:
            # Afficher un message si aucun job detail trouvé
            no_detail_style = ParagraphStyle(
                'NoDetail',
                parent=styles['Normal'],
                fontSize=9,
                textColor=colors.HexColor('#666666'),
                spaceAfter=10,
            )
            elements.append(Paragraph("<i>Aucun emplacement trouvé pour ce job</i>", no_detail_style))
            elements.append(Spacer(1, 0.3*cm))
            return elements
        
        # Determiner les colonnes selon le mode de comptage
        if 'vrac' in counting.count_mode.lower():
            # Mode vrac: pas de colonnes article, dlc, n_lot, variante
            headers = ['Emplacement', 'Quantite']
        else:
            # Mode par article: toutes les colonnes
            headers = ['Emplacement', 'Article', 'Quantite', 'DLC', 'N° Lot', 'Variante']
        
        # Recuperer les stocks de l'inventaire
        has_stock = self._inventory_has_stock(job.inventory)
        
        # Construire les donnees du tableau
        data = [headers]
        
        for job_detail in job_details:
            location = job_detail.location
            row_data = [location.location_reference]
            
            # Recuperer les stocks pour cet emplacement
            stocks = self.repository.get_stocks_by_location_and_inventory(
                location,
                job.inventory
            )
            
            if 'vrac' not in counting.count_mode.lower():
                # Mode par article
                if has_stock and stocks:
                    # Afficher chaque produit du stock
                    for stock in stocks:
                        article = stock.product.Short_Description if stock.product else '-'
                        quantity = stock.quantity_available
                        
                        dlc = '-'
                        if counting.dlc and stock.product and stock.product.dlc:
                            dlc = 'Oui'
                        
                        n_lot = '-'
                        if counting.n_lot and stock.product and stock.product.n_lot:
                            n_lot = 'Oui'
                        
                        is_variant = '-'
                        if counting.is_variant and stock.product and stock.product.Is_Variant:
                            is_variant = 'Oui'
                        
                        row_data = [location.location_reference, article, quantity, dlc, n_lot, is_variant]
                        data.append(row_data)
                else:
                    # Pas de stock, afficher juste l'emplacement
                    row_data.extend(['-', '-', '-', '-', '-'])
                    data.append(row_data)
            else:
                # Mode vrac: juste la quantite
                if has_stock and stocks:
                    # Somme des quantites
                    total_quantity = sum(s.quantity_available for s in stocks)
                    row_data.append(total_quantity)
                else:
                    row_data.append('-')
                data.append(row_data)
        
        # Creer le tableau
        col_widths = self._calculate_column_widths(headers, A4[0])
        
        table = Table(data, colWidths=col_widths, repeatRows=1)
        
        # Style simple du tableau
        table.setStyle(TableStyle([
            # En-tete
            ('BACKGROUND', (0, 0), (-1, 0), colors.HexColor('#E0E0E0')),
            ('TEXTCOLOR', (0, 0), (-1, 0), colors.black),
            ('ALIGN', (0, 0), (-1, 0), 'CENTER'),
            ('FONTNAME', (0, 0), (-1, 0), 'Helvetica-Bold'),
            ('FONTSIZE', (0, 0), (-1, 0), 10),
            ('BOTTOMPADDING', (0, 0), (-1, 0), 12),
            
            # Corps
            ('BACKGROUND', (0, 1), (-1, -1), colors.white),
            ('TEXTCOLOR', (0, 1), (-1, -1), colors.black),
            ('FONTNAME', (0, 1), (-1, -1), 'Helvetica'),
            ('FONTSIZE', (0, 1), (-1, -1), 9),
            ('ALIGN', (0, 1), (-1, -1), 'LEFT'),
            ('GRID', (0, 0), (-1, -1), 1, colors.black),
            ('VALIGN', (0, 0), (-1, -1), 'MIDDLE'),
        ]))
        
        elements.append(table)
        elements.append(Spacer(1, 0.3*cm))
        
        return elements
    
    def _calculate_column_widths(self, headers, page_width, margins=4*cm):
        """Calcule la largeur des colonnes"""
        available_width = page_width - margins
        
        if len(headers) == 2:
            # Mode vrac: 2 colonnes
            return [available_width * 0.6, available_width * 0.4]
        else:
            # Mode par article: 6 colonnes
            return [available_width * 0.15, available_width * 0.30, available_width * 0.12,
                   available_width * 0.12, available_width * 0.14, available_width * 0.17]
    
    def _calculate_merged_column_widths(self, headers, page_width, margins=4*cm):
        """Calcule la largeur des colonnes pour le tableau fusionné"""
        available_width = page_width - margins
        num_headers = len(headers)
        
        if num_headers == 0:
            return []
        
        # Colonnes fixes: Job (18%), Emplacement (20%)
        fixed_widths = {
            'Job': 0.18,
            'Emplacement': 0.20
        }
        
        # Calculer les largeurs
        widths = []
        used_percentage = 0
        
        # Colonnes fixes en premier
        for header in headers:
            if header in fixed_widths:
                widths.append(available_width * fixed_widths[header])
                used_percentage += fixed_widths[header]
            else:
                # Pour les colonnes variables, on calculera après
                widths.append(None)
        
        # Répartir l'espace restant pour les colonnes variables
        remaining_percentage = 1.0 - used_percentage
        variable_headers_count = sum(1 for w in widths if w is None)
        
        if variable_headers_count > 0:
            width_per_variable = remaining_percentage / variable_headers_count
            widths = [w if w is not None else available_width * width_per_variable for w in widths]
        
        return widths
    
    def _group_jobs_by_user(self, jobs):
        """Groupe les jobs par utilisateur"""
        jobs_by_user = {}
        
        for job in jobs:
            assignments = self.repository.get_assignments_by_job(job)
            user = None
            
            # Chercher l'utilisateur dans les assignments
            for assignment in assignments:
                if assignment.session:
                    user = assignment.session.username
                    break
            
            if user not in jobs_by_user:
                jobs_by_user[user] = []
            
            jobs_by_user[user].append(job)
        
        return jobs_by_user
    
    def _inventory_has_stock(self, inventory):
        """Verifie si l'inventaire a des stocks"""
        from apps.masterdata.models import Stock
        return Stock.objects.filter(inventory=inventory).exists()
    
    def generate_job_assignment_pdf(
        self,
        job_id: int,
        assignment_id: int,
        equipe_id: Optional[int] = None
    ) -> BytesIO:
        """
        Genere un PDF pour un job/assignment/equipe specifique
        Utilise les donnees de CountingDetail au lieu de Stock
        
        Args:
            job_id: ID du job
            assignment_id: ID de l'assignment
            equipe_id: ID de l'equipe (personne ou personne_two) - optionnel
            
        Returns:
            BytesIO: Le contenu du PDF en memoire
        """
        # Recuperer l'assignment
        assignment = self.repository.get_assignment_by_id(assignment_id)
        if not assignment:
            raise ValueError(f"Assignment avec l'ID {assignment_id} non trouve")
        
        # Verifier que l'assignment correspond au job
        if assignment.job_id != job_id:
            raise ValueError(f"L'assignment {assignment_id} n'appartient pas au job {job_id}")
        
        # Recuperer le job
        job = assignment.job
        if not job:
            raise ValueError(f"Job avec l'ID {job_id} non trouve")
        
        # Recuperer l'inventaire
        inventory = job.inventory
        if not inventory:
            raise ValueError(f"Inventaire non trouve pour le job {job_id}")
        
        # Recuperer le counting depuis l'assignment
        counting = assignment.counting
        if not counting:
            raise ValueError(f"Comptage non trouve pour l'assignment {assignment_id}")
        
        # Recuperer les infos du warehouse et account
        warehouse_info = self._get_warehouse_info(inventory)
        account_info = self._get_account_info(inventory)
        
        # Recuperer la session affectee dans l'assignment
        session = assignment.session
        
        # Preparer le nom de la session pour l'affichage dans l'en-tete
        session_nom = session.username if session else "Non affecte"
        
        # Recuperer les personnes de l'equipe (pour equipe_nom si necessaire)
        personne = assignment.personne
        personne_two = assignment.personne_two
        
        # Si equipe_id est fourni, filtrer par cette personne
        if equipe_id:
            if personne and personne.id == equipe_id:
                equipe_nom = f"{personne.nom} {personne.prenom}"
            elif personne_two and personne_two.id == equipe_id:
                equipe_nom = f"{personne_two.nom} {personne_two.prenom}"
            else:
                raise ValueError(f"L'equipe {equipe_id} n'est pas associee a l'assignment {assignment_id}")
        else:
            # Construire le nom de l'equipe a partir des deux personnes
            equipe_parts = []
            if personne:
                equipe_parts.append(f"{personne.nom} {personne.prenom}")
            if personne_two:
                equipe_parts.append(f"{personne_two.nom} {personne_two.prenom}")
            equipe_nom = " / ".join(equipe_parts) if equipe_parts else "Non affecte"
        
        # Recuperer les counting details pour ce job et ce counting
        counting_details = self.repository.get_counting_details_by_job_and_counting(job, counting)
        
        if not counting_details:
            raise ValueError(f"Aucun detail de comptage trouve pour le job {job_id} et le comptage {counting.id}")
        
        # Creer le buffer PDF
        buffer = BytesIO()
        
        # Construire le contenu
        story = []
        
        # Construire les pages pour ce job avec les counting details
        # Passer session_nom pour l'affichage dans l'en-tete "Utilisateur:"
        story.extend(self._build_job_pages_from_counting_details(
            job, counting, session_nom, inventory, warehouse_info, account_info, counting_details
        ))
        
        # Creer le document PDF avec marges ajustees
        # Marge du bas augmentee pour laisser de la place aux signatures (4cm)
        doc = SimpleDocTemplate(
            buffer,
            pagesize=A4,
            rightMargin=1.5*cm,
            leftMargin=1.5*cm,
            topMargin=1*cm,
            bottomMargin=4*cm  # Espace pour les signatures
        )
        
        # Calculer la pagination
        page_info_map = {}
        lines_per_page = 20
        total_rows = len(counting_details)
        total_pages = (total_rows + lines_per_page - 1) // lines_per_page if total_rows > 0 else 1
        
        for page_num in range(total_pages):
            page_info_map[page_num + 1] = {
                'current': page_num + 1,
                'total': total_pages,
                'job_ref': job.reference
            }
        
        # Stocker les infos de pagination dans le document
        doc.page_info_map = page_info_map
        
        # Stocker les informations des personnes pour la signature
        doc.personne_info = {
            'personne': f"{personne.nom} {personne.prenom}" if personne else None,
            'personne_two': f"{personne_two.nom} {personne_two.prenom}" if personne_two else None
        }
        
        # Construire le PDF avec header (logo) et footer (pagination + signatures) personnalises
        doc.build(story, 
                 onFirstPage=self._add_page_header_and_footer_with_signatures, 
                 onLaterPages=self._add_page_header_and_footer_with_signatures)
        
        # Reinitialiser le buffer
        buffer.seek(0)
        return buffer
    
    def _build_job_pages_from_counting_details(
        self, 
        job, 
        counting, 
        session_nom, 
        inventory, 
        warehouse_info, 
        account_info, 
        counting_details
    ):
        """Construit les pages pour un job avec les counting details (pagination de 20 lignes par page)"""
        elements = []
        
        if not counting_details:
            return elements
        
        # Construire toutes les lignes du tableau d'abord
        all_table_rows = self._prepare_table_rows_from_counting_details(counting_details, counting)
        
        if not all_table_rows:
            return elements
        
        # Paginer par groupes de 20 lignes
        lines_per_page = 20
        total_pages = (len(all_table_rows) + lines_per_page - 1) // lines_per_page
        
        for page_num in range(total_pages):
            start_idx = page_num * lines_per_page
            end_idx = min(start_idx + lines_per_page, len(all_table_rows))
            page_rows = all_table_rows[start_idx:end_idx]
            
            # En-tete de page avec infos inventaire + job + session
            elements.extend(self._build_page_header(
                inventory, job, session_nom, counting, warehouse_info, account_info, page_num + 1, total_pages
            ))
            
            # Tableau des details du job (max 20 lignes) avec pagination en bas
            elements.extend(self._build_table_from_rows(page_rows, counting, page_num + 1, total_pages))
            
            # Saut de page si ce n'est pas la derniere page
            if page_num < total_pages - 1:
                elements.append(PageBreak())
        
        return elements
    
    def _prepare_table_rows_from_counting_details(self, counting_details, counting):
        """Prepare toutes les lignes du tableau a partir des CountingDetail"""
        rows = []
        
        if 'vrac' not in counting.count_mode.lower():
            # Mode par article - une ligne par CountingDetail
            for counting_detail in counting_details:
                location = counting_detail.location
                product = counting_detail.product
                quantity = counting_detail.quantity_inventoried
                
                row = {
                    'location': location.location_reference,
                    'internal_product_code': product.Internal_Product_Code if product and product.Internal_Product_Code else '-',
                    'barcode': product.Barcode if product and product.Barcode else '-',
                    'designation': product.Short_Description if product else '-',
                    'quantite_physique': quantity,
                    'quantite_theorique': '-',  # Pas de quantite theorique dans CountingDetail
                    'dlc': counting_detail.dlc.strftime('%d/%m/%Y') if counting_detail.dlc else '-',
                    'n_lot': counting_detail.n_lot if counting_detail.n_lot else '-',
                    'is_variant': product and product.Is_Variant if product else False,
                }
                rows.append(row)
        else:
            # Mode vrac - grouper par location et sommer les quantites
            location_quantities = {}
            for counting_detail in counting_details:
                location_ref = counting_detail.location.location_reference
                quantity = counting_detail.quantity_inventoried
                
                if location_ref in location_quantities:
                    location_quantities[location_ref] += quantity
                else:
                    location_quantities[location_ref] = quantity
            
            # Creer une ligne par location
            for location_ref, total_quantity in location_quantities.items():
                row = {
                    'location': location_ref,
                    'quantite_physique': total_quantity,
                    'quantite_theorique': '-',  # Pas de quantite theorique dans CountingDetail
                }
                rows.append(row)
        
        return rows
<|MERGE_RESOLUTION|>--- conflicted
+++ resolved
@@ -13,9 +13,6 @@
 from django.utils import timezone
 from ..interfaces.pdf_interface import PDFServiceInterface
 from ..repositories.pdf_repository import PDFRepository
-import logging
-
-logger = logging.getLogger(__name__)
 
 
 class PDFService(PDFServiceInterface):
@@ -106,8 +103,6 @@
         
         # Construire le contenu
         story = []
-        total_jobs_processed = 0
-        total_jobs_with_content = 0
         
         # Log pour diagnostiquer
         import logging
@@ -119,11 +114,6 @@
             # Recuperer TOUS les jobs pour ce comptage avec filtre PRET et TRANSFERT
             jobs = self.repository.get_jobs_by_counting(inventory, counting)
             logger.info(f"Comptage {counting.id} (ordre {counting.order}): {len(jobs)} jobs trouvés")
-            
-            logger.info(
-                f"Comptage {counting.order} (ID: {counting.id}): "
-                f"{len(jobs)} job(s) trouvé(s) avec statut PRET ou TRANSFERT"
-            )
             
             if jobs:
                 # Grouper les jobs par utilisateur
@@ -133,45 +123,12 @@
                 # Pour chaque utilisateur et chaque job
                 for user, user_jobs in jobs_by_user.items():
                     for job in user_jobs:
-                        total_jobs_processed += 1
                         # Construire les pages pour ce job (avec pagination de 20 lignes)
                         job_pages = self._build_job_pages(
                             job, counting, user, inventory, warehouse_info, account_info
                         )
                         if job_pages:
                             story.extend(job_pages)
-<<<<<<< HEAD
-                            total_jobs_with_content += 1
-                        else:
-                            logger.warning(
-                                f"Job {job.reference} (ID: {job.id}) n'a généré aucun contenu "
-                                f"pour le comptage {counting.order}"
-                            )
-            else:
-                logger.warning(
-                    f"Aucun job trouvé pour le comptage {counting.order} (ID: {counting.id}) "
-                    f"avec statut PRET ou TRANSFERT"
-                )
-        
-        logger.info(
-            f"Génération PDF: {total_jobs_processed} job(s) traité(s), "
-            f"{total_jobs_with_content} job(s) avec contenu, "
-            f"{len(story)} élément(s) dans le story"
-        )
-        
-        # Vérifier qu'il y a du contenu avant de générer le PDF
-        if not story:
-            error_msg = (
-                f"Aucun contenu à générer pour l'inventaire {inventory_id}. "
-                f"Raison possible: "
-                f"1) Aucun job avec statut PRET ou TRANSFERT trouvé pour les comptages d'ordre 1 ou 2, "
-                f"2) Les jobs trouvés n'ont pas d'emplacements (job_details), "
-                f"3) Les emplacements n'ont pas de stocks à afficher. "
-                f"Jobs traités: {total_jobs_processed}, Jobs avec contenu: {total_jobs_with_content}"
-            )
-            logger.error(error_msg)
-            raise ValueError(error_msg)
-=======
                             logger.info(f"Job {job.reference}: {len(job_pages)} éléments ajoutés au PDF")
                         else:
                             logger.warning(f"Job {job.reference}: aucun élément généré (pas de job_details ou données vides)")
@@ -185,7 +142,6 @@
                 f"Vérifiez qu'il y a des jobs avec statut PRET ou TRANSFERT "
                 f"et des job_details associés pour les comptages d'ordre 1 ou 2."
             )
->>>>>>> f61f5db9
         
         # Creer le document PDF avec marges ajustées
         doc = SimpleDocTemplate(
