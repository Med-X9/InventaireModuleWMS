--- conflicted
+++ resolved
@@ -15,37 +15,10 @@
     StockImportView,
 )
 from apps.inventory.views import InventoryWarehousesView
-<<<<<<< HEAD
-from .views.job_views import (
-    JobBatchAssignmentView,
-    JobCreateAPIView, 
-    PendingJobsReferencesView, 
-    JobRemoveEmplacementsView, 
-    JobAddEmplacementsView, 
-    JobDeleteView, 
-    JobValidateView, 
-    JobListWithLocationsView, 
-    WarehouseJobsView, 
-    JobReadyView, 
-    JobFullDetailListView, 
-    JobPendingListView, 
-    JobResetAssignmentsView
-)
-from .views.assignment_views import (
-    AssignJobsToCountingView,
-    AssignResourcesToInventoryView,
-    InventoryResourcesView
-)
-from .views.resource_assignment_views import (
-    AssignResourcesToJobsView, 
-    JobResourcesView, 
-    RemoveResourcesFromJobView
-)
-=======
+
 from .views.job_views import JobCreateAPIView, PendingJobsReferencesView, JobRemoveEmplacementsView, JobAddEmplacementsView, JobDeleteView, JobValidateView, JobListWithLocationsView, WarehouseJobsView, JobReadyView, JobFullDetailListView, JobPendingListView, JobResetAssignmentsView, JobBatchAssignmentView, JobTransferView
 from .views.assignment_views import AssignJobsToCountingView, AssignmentRulesView, AssignmentsBySessionView
 from .views.resource_assignment_views import AssignResourcesToJobsView, JobResourcesView, RemoveResourcesFromJobView
->>>>>>> 09843915
 
 urlpatterns = [
     # ========================================
@@ -99,6 +72,9 @@
     
     path('inventory/<int:inventory_id>/assign-jobs/', AssignJobsToCountingView.as_view(), name='assign-jobs-to-counting'),
     path('inventory/assign-jobs-manual/', JobBatchAssignmentView.as_view(), name='assign-jobs-manual'),
+    # URL pour transférer les jobs par comptage
+    path('jobs/transfer/', JobTransferView.as_view(), name='job-transfer'),
+    
 
     
     # ========================================
@@ -116,9 +92,6 @@
     path('inventory/<int:inventory_id>/assign-resources-inventory/', AssignResourcesToInventoryView.as_view(), name='assign-resources-to-inventory'),
     path('inventory/<int:inventory_id>/resources/', InventoryResourcesView.as_view(), name='get-inventory-resources'),
     
-    # URL pour transférer les jobs par comptage
-    path('jobs/transfer/', JobTransferView.as_view(), name='job-transfer'),
-    
 
     # Nouvelle URL pour les jobs validés d'un entrepôt et d'un inventaire spécifique
     
