from django.urls import path

from apps.masterdata.views.location_views import AllWarehouseLocationListView
from .views.inventory_views import (
    InventoryListView,
    InventoryCreateView,
    InventoryDetailView,
    InventoryUpdateView,
    InventoryDeleteView,
    InventoryLaunchView,
    InventoryCancelView,
    InventoryTeamView,
<<<<<<< HEAD
    InventoryWarehouseStatsView
=======
    InventoryImportView,
    StockImportView
>>>>>>> 6f67ea34
)
from apps.inventory.views import InventoryWarehousesView
from .views.job_views import JobCreateAPIView, PendingJobsReferencesView, JobRemoveEmplacementsView, JobAddEmplacementsView, JobDeleteView, JobValidateView, JobListWithLocationsView, WarehouseJobsView, JobReadyView, JobFullDetailListView, JobPendingListView, JobResetAssignmentsView
from .views.assignment_views import assign_jobs_to_counting, get_assignment_rules, get_assignments_by_session
from .views.resource_assignment_views import assign_resources_to_jobs, get_job_resources, remove_resources_from_job
# from .views.pda_views import InventoryPDAListView

urlpatterns = [
    # URLs pour les inventaires
    path('inventory/', InventoryListView.as_view(), name='inventory-list'),
    path('inventory/create/', InventoryCreateView.as_view(), name='inventory-create'),
    path('inventory/import/', InventoryImportView.as_view(), name='inventory-import'),
    path('inventory/<int:pk>/edit/', InventoryDetailView.as_view(), name='inventory-edit'),
    path('inventory/<int:pk>/update/', InventoryUpdateView.as_view(), name='inventory-update'),
    path('inventory/<int:pk>/delete/', InventoryDeleteView.as_view(), name='inventory-delete'),
    path('inventory/<int:pk>/launch/', InventoryLaunchView.as_view(), name='inventory-launch'),
    path('inventory/<int:pk>/cancel/', InventoryCancelView.as_view(), name='inventory-cancel'),
    path('inventory/<int:pk>/detail/', InventoryTeamView.as_view(), name='inventory-detail'),
    
<<<<<<< HEAD
    # URL pour les statistiques des warehouses d'un inventaire
    path('inventory/<int:inventory_id>/warehouse-stats/', InventoryWarehouseStatsView.as_view(), name='inventory-warehouse-stats'),
=======
    # URL pour l'importation de stocks
    path('inventory/<int:inventory_id>/stocks/import/', StockImportView.as_view(), name='stock-import'),
>>>>>>> 6f67ea34
    
    # URL pour les entrepôts d'un inventaire
    path('inventory/planning/<int:inventory_id>/warehouses/', InventoryWarehousesView.as_view(), name='inventory-warehouses'),
    path('inventory/planning/<int:inventory_id>/warehouse/<int:warehouse_id>/jobs/create/', JobCreateAPIView.as_view(), name='inventory-jobs-create'),
    
    # URL pour récupérer les jobs en attente
    path('warehouse/<int:warehouse_id>/pending-jobs/', PendingJobsReferencesView.as_view(), name='pending-jobs-references'),
    
    # URL pour récupérer tous les jobs d'un warehouse
    path('warehouse/<int:warehouse_id>/jobs/', WarehouseJobsView.as_view(), name='warehouse-jobs'),
    
    # URL pour valider des jobs
    path('jobs/validate/', JobValidateView.as_view(), name='jobs-validate'),
    
    
    
    # URL pour supprimer définitivement un job
    path('jobs/delete/', JobDeleteView.as_view(), name='job-delete'),
    
    # URL pour supprimer des emplacements d'un job
    path('job/<int:job_id>/remove-emplacements/', JobRemoveEmplacementsView.as_view(), name='job-remove-emplacements'),
    
    # URL pour ajouter des emplacements à un job
    path('job/<int:job_id>/add-emplacements/', JobAddEmplacementsView.as_view(), name='job-add-emplacements'),
    
    # URL pour les PDAs d'un inventaire
    # path('inventory/<int:inventory_id>/pdas/', InventoryPDAListView.as_view(), name='inventory-pdas'),
    
    # Nouvelle API pour lister tous les jobs avec détails
    path('jobs/list/', JobListWithLocationsView.as_view(), name='jobs-list-with-locations'),
    
    # URLs pour l'affectation des jobs
    path('inventory/<int:inventory_id>/assign-jobs/', assign_jobs_to_counting, name='assign-jobs-to-counting'),
    path('assignment-rules/', get_assignment_rules, name='assignment-rules'),
    path('session/<int:session_id>/assignments/', get_assignments_by_session, name='assignments-by-session'),
    
    # URLs pour l'affectation des ressources aux jobs
    path('jobs/assign-resources/', assign_resources_to_jobs, name='assign-resources-to-jobs'),
    path('job/<int:job_id>/resources/', get_job_resources, name='get-job-resources'),
    path('job/<int:job_id>/remove-resources/', remove_resources_from_job, name='remove-resources-from-job'),

    # URL pour marquer un job comme prêt
    path('jobs/ready/', JobReadyView.as_view(), name='jobs-ready'),

    # URL pour la nouvelle vue JobFullDetailListView
    path('jobs/full-list/', JobFullDetailListView.as_view(), name='jobs-full-list'),
    
    # URL pour lister les jobs en attente
    path('jobs/pending/', JobPendingListView.as_view(), name='jobs-pending'),
    
    # URL pour remettre les assignements de jobs en attente
    path('jobs/reset-assignments/', JobResetAssignmentsView.as_view(), name='job-reset-assignments'),
    
]<|MERGE_RESOLUTION|>--- conflicted
+++ resolved
@@ -10,12 +10,9 @@
     InventoryLaunchView,
     InventoryCancelView,
     InventoryTeamView,
-<<<<<<< HEAD
     InventoryWarehouseStatsView
-=======
     InventoryImportView,
     StockImportView
->>>>>>> 6f67ea34
 )
 from apps.inventory.views import InventoryWarehousesView
 from .views.job_views import JobCreateAPIView, PendingJobsReferencesView, JobRemoveEmplacementsView, JobAddEmplacementsView, JobDeleteView, JobValidateView, JobListWithLocationsView, WarehouseJobsView, JobReadyView, JobFullDetailListView, JobPendingListView, JobResetAssignmentsView
@@ -35,13 +32,10 @@
     path('inventory/<int:pk>/cancel/', InventoryCancelView.as_view(), name='inventory-cancel'),
     path('inventory/<int:pk>/detail/', InventoryTeamView.as_view(), name='inventory-detail'),
     
-<<<<<<< HEAD
     # URL pour les statistiques des warehouses d'un inventaire
     path('inventory/<int:inventory_id>/warehouse-stats/', InventoryWarehouseStatsView.as_view(), name='inventory-warehouse-stats'),
-=======
     # URL pour l'importation de stocks
     path('inventory/<int:inventory_id>/stocks/import/', StockImportView.as_view(), name='stock-import'),
->>>>>>> 6f67ea34
     
     # URL pour les entrepôts d'un inventaire
     path('inventory/planning/<int:inventory_id>/warehouses/', InventoryWarehousesView.as_view(), name='inventory-warehouses'),
