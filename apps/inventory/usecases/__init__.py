# Use cases pour l'application inventory

from .inventory_creation import InventoryCreationUseCase
from .inventory_management import InventoryManagementUseCase
from .counting_dispatcher import CountingDispatcher
from .counting_by_article import CountingByArticle
from .counting_by_stockimage import CountingByStockimage
<<<<<<< HEAD
from .counting_by_in_bulk import CountingByInBulk
=======
from .counting_dispatcher import CountingDispatcher
from .job_assignment import JobAssignmentUseCase
>>>>>>> 022c6824

__all__ = [
    'InventoryCreationUseCase',
    'InventoryManagementUseCase',
    'CountingDispatcher',
    'CountingByArticle',
    'CountingByStockimage',
<<<<<<< HEAD
    'CountingByInBulk',
=======
    'CountingDispatcher',
    'JobAssignmentUseCase'
>>>>>>> 022c6824
] <|MERGE_RESOLUTION|>--- conflicted
+++ resolved
@@ -5,12 +5,8 @@
 from .counting_dispatcher import CountingDispatcher
 from .counting_by_article import CountingByArticle
 from .counting_by_stockimage import CountingByStockimage
-<<<<<<< HEAD
 from .counting_by_in_bulk import CountingByInBulk
-=======
-from .counting_dispatcher import CountingDispatcher
 from .job_assignment import JobAssignmentUseCase
->>>>>>> 022c6824
 
 __all__ = [
     'InventoryCreationUseCase',
@@ -18,10 +14,7 @@
     'CountingDispatcher',
     'CountingByArticle',
     'CountingByStockimage',
-<<<<<<< HEAD
     'CountingByInBulk',
-=======
     'CountingDispatcher',
     'JobAssignmentUseCase'
->>>>>>> 022c6824
 ] 