from rest_framework.views import APIView
from rest_framework.response import Response
from rest_framework import status, filters
from rest_framework.pagination import PageNumberPagination
from django_filters.rest_framework import DjangoFilterBackend
from ..services.location_service import LocationService
from ..serializers.location_serializer import LocationSerializer, UnassignedLocationSerializer
from rest_framework.permissions import IsAuthenticated
from ..models import Location, SousZone
import logging
from ..exceptions import LocationError
from ..repositories.location_repository import LocationRepository
from rest_framework.generics import ListAPIView
from ..filters.location_filters import UnassignedLocationFilter
from apps.inventory.models import Setting
from apps.core.datatables.mixins import ServerSideDataTableView

logger = logging.getLogger(__name__)

class StandardResultsSetPagination(PageNumberPagination):
    page_size = 10
    page_size_query_param = 'page_size'
    max_page_size = 1000

class AllWarehouseLocationListView(APIView):
    def get(self, request, warehouse_id):
        """
        Récupère toutes les locations d'un warehouse directement
        
        Args:
            request: La requête HTTP
            warehouse_id: L'ID du warehouse
            
        Returns:
            Response: La réponse HTTP avec la liste des locations
        """
        try:
            result = LocationService.get_all_warehouse_locations(warehouse_id)
            
            if result['status'] == 'error':
                return Response(result, status=status.HTTP_404_NOT_FOUND)
            
            # Sérialiser les données
            serializer = LocationSerializer(result['data'], many=True)
            
            return Response({
                'status': 'success',
                'message': result['message'],
                'data': serializer.data
            })
            
        except Exception as e:
            logger.error(f"Erreur inattendue lors de la récupération des locations: {str(e)}")
            return Response({
                'status': 'error',
                'message': 'Une erreur inattendue est survenue lors de la récupération des locations',
                'data': []
            }, status=status.HTTP_500_INTERNAL_SERVER_ERROR)

class WarehouseJobLocationsView(APIView):
    def get(self, request, warehouse_id):
        """
        Récupère toutes les locations groupées par job pour un warehouse
        
        Args:
            request: La requête HTTP
            warehouse_id: L'ID du warehouse
            
        Returns:
            Response: La réponse HTTP avec la liste des jobs et leurs locations
        """
        try:
            result = LocationService.get_warehouse_job_locations(warehouse_id)
            
            if result['status'] == 'error':
                return Response(result, status=status.HTTP_404_NOT_FOUND)
            
            # Sérialiser les locations pour chaque job
            for job_data in result['data']:
                location_serializer = LocationSerializer(job_data['locations'], many=True)
                job_data['locations'] = location_serializer.data
            
            return Response(result)
            
        except Exception as e:
            logger.error(f"Erreur inattendue lors de la récupération des locations par job: {str(e)}")
            return Response({
                'status': 'error',
                'message': 'Une erreur inattendue est survenue lors de la récupération des locations par job',
                'data': []
            }, status=status.HTTP_500_INTERNAL_SERVER_ERROR)

class SousZoneLocationsView(APIView):
    """
    Vue pour récupérer toutes les locations d'une sous-zone spécifique.
    """
    permission_classes = [IsAuthenticated]
    location_repo = LocationRepository()
    
    def get(self, request, sous_zone_id):
        """
        Récupère toutes les locations d'une sous-zone spécifique.
        
        Args:
            sous_zone_id: ID de la sous-zone dont on veut récupérer les locations
        """
        try:
            SousZone.objects.get(pk=sous_zone_id)
            locations = self.location_repo.get_all().filter(
                sous_zone_id=sous_zone_id,
                is_active=True
            ).order_by('location_reference')
            serializer = LocationSerializer(locations, many=True)
            return Response(serializer.data)
        except SousZone.DoesNotExist:
            return Response(
                {"error": "Sous-zone non trouvée"},
                status=status.HTTP_404_NOT_FOUND
            )
        except Exception as e:
            return Response(
                {"error": str(e)},
                status=status.HTTP_500_INTERNAL_SERVER_ERROR
            )

class UnassignedLocationsView(ServerSideDataTableView):
    """
    Vue pour lister les emplacements non affectés avec pagination et filtres DataTable.
    """
    model = Location
    serializer_class = UnassignedLocationSerializer
    search_fields = [
        'reference', 'location_reference', 'description',
        'sous_zone__reference', 'sous_zone__sous_zone_name',
        'sous_zone__zone__reference', 'sous_zone__zone__zone_name',
        'sous_zone__zone__warehouse__reference', 'sous_zone__zone__warehouse__warehouse_name'
    ]
    order_fields = [
        'reference', 'location_reference', 'created_at', 'updated_at',
        'sous_zone__sous_zone_name', 'sous_zone__zone__zone_name',
        'sous_zone__zone__warehouse__warehouse_name'
    ]
    default_order = 'location_reference'
    page_size = 20
    min_page_size = 1
    max_page_size = 1000

    # Mapping frontend -> backend pour le DataTable « Emplacements disponibles »
    column_field_mapping = {
        'id': 'id',
        'reference': 'reference',
        'location_reference': 'location_reference',
        'zone_name': 'sous_zone__zone__zone_name',
        'sous_zone_name': 'sous_zone__sous_zone_name',
    }

<<<<<<< HEAD
    def get_column_field_mapping(self):
        """
        Retourne le mapping colonnes -> champs Django.
        Utilise column_field_mapping pour le tri et le filtrage.
        """
        return self.column_field_mapping

    def get_datatable_queryset(self):
=======
    def get_queryset(self):
>>>>>>> a7229694
        """
        Récupère les emplacements non affectés pour le warehouse, l'account et l'inventaire
        spécifiés avec relations préchargées.
        Garantit que seuls les emplacements du warehouse spécifié sont retournés.
        """
        from rest_framework.exceptions import ValidationError, NotFound
        from apps.inventory.models import JobDetail
        from ..models import Warehouse

        warehouse_id = self.kwargs.get('warehouse_id')
        account_id = self.kwargs.get('account_id')
        inventory_id = self.kwargs.get('inventory_id')

        if not account_id:
            raise ValidationError({'account_id': "Ce paramètre est obligatoire dans l'URL."})
        if not warehouse_id:
            raise ValidationError({'warehouse_id': "Ce paramètre est obligatoire dans l'URL."})
        if not inventory_id:
            raise ValidationError({'inventory_id': "Ce paramètre est obligatoire dans l'URL."})

        # Validation explicite : s'assurer que le warehouse existe
        try:
            warehouse = Warehouse.objects.get(id=warehouse_id, is_deleted=False)
        except Warehouse.DoesNotExist:
            raise NotFound(f"Entrepôt avec l'ID {warehouse_id} non trouvé")

        # Filtrer uniquement les locations du warehouse spécifié
        queryset = Location.objects.filter(
            is_active=True,
            sous_zone__zone__warehouse_id=warehouse_id,
            regroupement__account_id=account_id,
        )

<<<<<<< HEAD
        # Récupérer les IDs des emplacements déjà utilisés dans des JobDetail pour cet inventaire
        # Filtrer aussi par warehouse pour être sûr qu'on exclut seulement les locations du bon entrepôt
        assigned_location_ids = JobDetail.objects.filter(
            job__inventory_id=inventory_id,
            job__warehouse_id=warehouse_id,  # S'assurer qu'on filtre aussi par warehouse
=======
        # Exclure les locations déjà assignées à cet inventaire
        assigned_location_ids = JobDetail.objects.filter(
            job__inventory_id=inventory_id,
            job__warehouse_id=warehouse_id,  # S'assurer que les jobs sont aussi du bon warehouse
>>>>>>> a7229694
            location_id__isnull=False,
        ).values_list('location_id', flat=True).distinct()
        print(assigned_location_ids)

        # Convertir en liste pour éviter les problèmes avec les QuerySets lazy
        assigned_location_ids_list = list(assigned_location_ids)
        print(assigned_location_ids_list)
        
        # Exclure les emplacements déjà assignés
        if assigned_location_ids_list:
            queryset = queryset.exclude(id__in=assigned_location_ids_list)

        # Optimisations de requête
        queryset = queryset.select_related(
            'sous_zone',
            'sous_zone__zone',
            'sous_zone__zone__warehouse',
            'location_type',
            'regroupement',
            'regroupement__account',
        ).prefetch_related(
            'stock_set__product__Product_Family'
        )
        print(queryset)

        return queryset
    
    def get_datatable_queryset(self):
        """
        Alias pour compatibilité avec l'ancien code.
        Délègue à get_queryset().
        """
        return self.get_queryset()


class LocationDetailView(APIView):
    permission_classes = [IsAuthenticated]
    location_repo = LocationRepository()
    def get(self, request, pk):
        try:
            location = self.location_repo.get_by_id(pk)
            serializer = LocationSerializer(location)
            return Response(serializer.data)
        except Exception as e:
            return Response(
                {"error": str(e)},
                status=status.HTTP_404_NOT_FOUND
            ) <|MERGE_RESOLUTION|>--- conflicted
+++ resolved
@@ -129,6 +129,7 @@
     """
     model = Location
     serializer_class = UnassignedLocationSerializer
+    filterset_class = UnassignedLocationFilter
     search_fields = [
         'reference', 'location_reference', 'description',
         'sous_zone__reference', 'sous_zone__sous_zone_name',
@@ -146,7 +147,7 @@
     max_page_size = 1000
 
     # Mapping frontend -> backend pour le DataTable « Emplacements disponibles »
-    column_field_mapping = {
+    filter_aliases = {
         'id': 'id',
         'reference': 'reference',
         'location_reference': 'location_reference',
@@ -154,18 +155,7 @@
         'sous_zone_name': 'sous_zone__sous_zone_name',
     }
 
-<<<<<<< HEAD
-    def get_column_field_mapping(self):
-        """
-        Retourne le mapping colonnes -> champs Django.
-        Utilise column_field_mapping pour le tri et le filtrage.
-        """
-        return self.column_field_mapping
-
-    def get_datatable_queryset(self):
-=======
     def get_queryset(self):
->>>>>>> a7229694
         """
         Récupère les emplacements non affectés pour le warehouse, l'account et l'inventaire
         spécifiés avec relations préchargées.
@@ -199,29 +189,14 @@
             regroupement__account_id=account_id,
         )
 
-<<<<<<< HEAD
-        # Récupérer les IDs des emplacements déjà utilisés dans des JobDetail pour cet inventaire
-        # Filtrer aussi par warehouse pour être sûr qu'on exclut seulement les locations du bon entrepôt
-        assigned_location_ids = JobDetail.objects.filter(
-            job__inventory_id=inventory_id,
-            job__warehouse_id=warehouse_id,  # S'assurer qu'on filtre aussi par warehouse
-=======
         # Exclure les locations déjà assignées à cet inventaire
         assigned_location_ids = JobDetail.objects.filter(
             job__inventory_id=inventory_id,
             job__warehouse_id=warehouse_id,  # S'assurer que les jobs sont aussi du bon warehouse
->>>>>>> a7229694
             location_id__isnull=False,
-        ).values_list('location_id', flat=True).distinct()
-        print(assigned_location_ids)
-
-        # Convertir en liste pour éviter les problèmes avec les QuerySets lazy
-        assigned_location_ids_list = list(assigned_location_ids)
-        print(assigned_location_ids_list)
-        
-        # Exclure les emplacements déjà assignés
-        if assigned_location_ids_list:
-            queryset = queryset.exclude(id__in=assigned_location_ids_list)
+        ).values_list('location_id', flat=True)
+
+        queryset = queryset.exclude(id__in=assigned_location_ids)
 
         # Optimisations de requête
         queryset = queryset.select_related(
@@ -234,7 +209,6 @@
         ).prefetch_related(
             'stock_set__product__Product_Family'
         )
-        print(queryset)
 
         return queryset
     
@@ -244,7 +218,6 @@
         Délègue à get_queryset().
         """
         return self.get_queryset()
-
 
 class LocationDetailView(APIView):
     permission_classes = [IsAuthenticated]
