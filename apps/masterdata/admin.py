--- conflicted
+++ resolved
@@ -2,11 +2,8 @@
 from django import forms
 from django.utils import timezone
 import random
-<<<<<<< HEAD
-=======
 import hashlib
 import uuid
->>>>>>> 986e69d1
 from datetime import datetime
 
 # Register your models here.
@@ -145,59 +142,11 @@
         model = LocationType
 
 class LocationResource(resources.ModelResource):
-<<<<<<< HEAD
-    location_reference = fields.Field(column_name='location reference', attribute='location_reference', widget=widgets.CharWidget())
-    capacity = fields.Field(column_name='capacity', attribute='capacity', widget=widgets.CharWidget())
-    is_active = fields.Field(column_name='active', attribute='is_active', widget=widgets.CharWidget())
-    description = fields.Field(column_name='description', attribute='description', widget=widgets.CharWidget())
-    location_type_id = fields.Field(
-            column_name='location type',
-            attribute='location_type_id',
-            widget=widgets.ForeignKeyWidget(LocationType, 'name')
-        )
-    sous_zone_id = fields.Field(
-        column_name='sous zone',
-        attribute='sous_zone_id',
-        widget=widgets.ForeignKeyWidget(SousZone, 'sous_zone_name')
-    )
-    class Meta:
-        model = Location
-        fields = ('location_reference','capacity', 'is_active','description','location_type_id','sous_zone_id')
-        exclude = ('id',)
-        import_id_fields = ()
-
-    def before_import_row(self, row, **kwargs):
-        # S'assurer que les noms des types de zone et entrepôt existent
-        location_type_id = row.get('location type')
-        sous_zone_id = row.get('sous zone')
-
-        try:
-            LocationType.objects.get(name=location_type_id)
-        except LocationType.DoesNotExist:
-            raise ValueError(f"Le type de location '{location_type_id}' n'existe pas dans la base de données.")
-
-        try:
-            SousZone.objects.get(sous_zone_name=sous_zone_id)
-        except SousZone.DoesNotExist:
-            raise ValueError(f"La sous zone '{sous_zone_id}' n'existe pas dans la base de données.")
-        
-
-
-
-
-
-
-
-
-
-        
-=======
     location_type_name = fields.Field(column_name='location_type', attribute='location_type', widget=widgets.CharWidget())
     sous_zone_name = fields.Field(column_name='sous_zone', attribute='sous_zone', widget=widgets.CharWidget())
     class Meta:
         model = Location
         fields = ('location_reference', 'capacity', 'is_active', 'description', 'location_type_name', 'sous_zone_name')
->>>>>>> 986e69d1
 
 class ProductResource(resources.ModelResource):
     product_family_name = fields.Field(column_name='product_family', attribute='Product_Family', widget=widgets.CharWidget())
@@ -235,13 +184,8 @@
 
 @admin.register(UserApp)
 class UserAppAdmin(UserAdmin):
-<<<<<<< HEAD
-    list_display = ('nom', 'prenom', 'username', 'email', 'role','is_staff', 'is_active')
-    list_filter = ('role','is_staff', 'is_active')
-=======
     list_display = ('nom', 'prenom', 'username', 'email', 'type','is_staff', 'is_active')
     list_filter = ('type','is_staff', 'is_active')
->>>>>>> 986e69d1
     search_fields = ('username', 'email', 'nom', 'prenom')
     ordering = ('username',)
 
@@ -252,11 +196,7 @@
     # Champs à afficher dans le formulaire d'édition
     fieldsets = (
         (None, {'fields': ('username', 'email', 'password')}),
-<<<<<<< HEAD
-        ('Informations personnelles', {'fields': ('nom', 'prenom', 'role')}),
-=======
         ('Informations personnelles', {'fields': ('nom', 'prenom', 'type')}),
->>>>>>> 986e69d1
         ('Permissions', {'fields': ('is_active', 'is_staff', 'is_superuser', 'groups', 'user_permissions')}),
         ('Dates importantes', {'fields': ('last_login',)}),
     )
@@ -265,11 +205,7 @@
     add_fieldsets = (
         (None, {
             'classes': ('wide',),
-<<<<<<< HEAD
-            'fields': ('username', 'email', 'nom', 'prenom', 'role', 'password1', 'password2', 'is_staff', 'is_superuser', 'groups')}
-=======
             'fields': ('username', 'email', 'nom', 'prenom', 'type', 'password1', 'password2', 'is_staff', 'is_superuser', 'groups')}
->>>>>>> 986e69d1
         ),
     )
 
@@ -323,8 +259,6 @@
     search_fields = ('reference', 'type_name', 'status')
     list_filter = ('status',)
     exclude = ('created_at', 'updated_at', 'deleted_at','is_deleted','reference')
-<<<<<<< HEAD
-=======
 
 
 class ZoneForm(forms.ModelForm):
@@ -337,7 +271,6 @@
             'description',
             'zone_status',
         )
->>>>>>> 986e69d1
 
     def clean(self):
         cleaned_data = super().clean()
@@ -364,8 +297,6 @@
     get_zone_type_name.short_description = 'Zone Type'
     get_zone_type_name.admin_order_field = 'zone_type__type_name'
 
-<<<<<<< HEAD
-=======
     def get_form(self, request, obj=None, **kwargs):
         form = super().get_form(request, obj, **kwargs)
         if not obj:  # Si c'est une nouvelle zone
@@ -387,7 +318,6 @@
         cleaned_data = super().clean()
         # La validation du champ reference est gérée dans le modèle
         return cleaned_data
->>>>>>> 986e69d1
 
 @admin.register(SousZone)
 class SousZoneAdmin(ImportExportModelAdmin):
@@ -409,11 +339,6 @@
         if not obj:  # Si c'est une nouvelle sous-zone
             form.base_fields['reference'] = forms.CharField(required=False, widget=forms.HiddenInput())
         return form
-
-    def get_zone_name(self, obj):
-        return obj.zone.zone_name if obj.zone else '-'
-    get_zone_name.short_description = 'Zone'
-    get_zone_name.admin_order_field = 'zone__zone_name'
 
 
 @admin.register(LocationType)
@@ -446,13 +371,8 @@
 class LocationAdmin(ImportExportModelAdmin):
     form = LocationForm
     resource_class = LocationResource
-<<<<<<< HEAD
-    list_display = ('reference', 'get_sous_zone_name', 'get_location_type_name', 'capacity', 'is_active')
-    search_fields = ('reference',)
-=======
     list_display = ('location_reference', 'get_sous_zone_name', 'get_location_type_name', 'capacity', 'is_active')
     search_fields = ('location_reference',)
->>>>>>> 986e69d1
     list_filter = ('sous_zone_id', 'location_type_id', 'is_active')
     exclude = ('created_at', 'updated_at', 'deleted_at','is_deleted','reference')
     readonly_fields = ('reference',)
@@ -474,39 +394,15 @@
         return form
 
 
-<<<<<<< HEAD
-    def get_sous_zone_name(self, obj):
-        return obj.sous_zone.sous_zone_name if obj.sous_zone else '-'
-    get_sous_zone_name.short_description = 'Sous Zone'
-    get_sous_zone_name.admin_order_field = 'sous_zone__sous_zone_name'
-
-    def get_location_type_name(self, obj):
-        return obj.location_type.name if obj.location_type else '-'
-    get_location_type_name.short_description = 'Location Type'
-    get_location_type_name.admin_order_field = 'location_type__name'
-
-
-=======
->>>>>>> 986e69d1
 class ProductForm(forms.ModelForm):
     class Meta:
         model = Product
         fields = (
-<<<<<<< HEAD
-=======
             'Internal_Product_Code',
->>>>>>> 986e69d1
             'Short_Description',
             'Barcode',
             'Product_Group',
             'Stock_Unit',
-<<<<<<< HEAD
-            'Product_Status',
-            'Internal_Product_Code',
-            'Product_Family',
-            'parent_product',
-            'Is_Variant',
-=======
             'Product_Status',          
             'Product_Family',
             'Is_Variant',
@@ -514,7 +410,6 @@
             'n_lot',
             'n_serie',
             'dlc',
->>>>>>> 986e69d1
         )
 
     def clean(self):
@@ -526,15 +421,9 @@
 class ProductAdmin(ImportExportModelAdmin):
     form = ProductForm
     resource_class = ProductResource
-<<<<<<< HEAD
-    list_display = ('reference', 'Internal_Product_Code', 'Short_Description', 'Barcode', 'Product_Group', 'Stock_Unit', 'Product_Status','Is_Variant', 'get_family_name')
-    list_filter = ('Product_Status', 'Product_Family', 'Is_Variant')
-    search_fields = ('reference', 'Short_Description', 'Barcode', 'Internal_Product_Code')
-=======
     list_display = ('reference', 'Internal_Product_Code', 'Short_Description', 'Barcode', 'Product_Group', 'Stock_Unit', 'Product_Status','Is_Variant', 'get_family_name','n_lot','n_serie','dlc')
     list_filter = ('Product_Status', 'Product_Family', 'Is_Variant','n_lot','n_serie','dlc')
     search_fields = ('reference', 'Short_Description', 'Barcode', 'Internal_Product_Code','n_lot','n_serie','dlc')
->>>>>>> 986e69d1
     exclude = ('created_at', 'updated_at', 'deleted_at', 'is_deleted')
     readonly_fields = ('reference',)
 
@@ -600,27 +489,14 @@
     readonly_fields = ('reference',)
 
     def get_location_name(self, obj):
-<<<<<<< HEAD
-        return obj.location.location_code if obj.location else '-'
-    get_location_name.short_description = 'Location'
-    get_location_name.admin_order_field = 'location__location_code'
-=======
         return obj.location.location_reference if obj.location else '-'
     get_location_name.short_description = 'Location'
     get_location_name.admin_order_field = 'location__location_reference'
->>>>>>> 986e69d1
 
     def get_product_reference(self, obj):
         return obj.product.reference if obj.product else '-'
     get_product_reference.short_description = 'Product Reference'
     get_product_reference.admin_order_field = 'product__reference'
-<<<<<<< HEAD
-
-    def get_unit_of_measure_name(self, obj):
-        return obj.unit_of_measure.name if obj.unit_of_measure else '-'
-    get_unit_of_measure_name.short_description = 'Unit of Measure'
-    get_unit_of_measure_name.admin_order_field = 'unit_of_measure__name'
-=======
 
     def get_unit_of_measure_name(self, obj):
         return obj.unit_of_measure.name if obj.unit_of_measure else '-'
@@ -665,4 +541,3 @@
 
 
 
->>>>>>> 986e69d1
