from django.contrib import admin
from django import forms
from django.utils import timezone
import random
import hashlib
import uuid
from datetime import datetime

# Register your models here.
from django.contrib import admin
from import_export.admin import ImportExportModelAdmin
from import_export import resources, fields, widgets
from import_export.formats.base_formats import XLSX, CSV, XLS
from import_export.widgets import ForeignKeyWidget

from .models import (
    Account, Family, Warehouse, ZoneType, Zone,
    LocationType, Location, Product, UnitOfMeasure,Stock,SousZone,
    Ressource, TypeRessource, RegroupementEmplacement, NSerie
)
from apps.inventory.models import Personne
from django.contrib.auth.admin import UserAdmin
from apps.users.models import UserApp
# ---------------- Resources ---------------- #

class AccountResource(resources.ModelResource):
    account_name = fields.Field(column_name='account_name', attribute='account_name')
    account_statuts = fields.Field(column_name='account_statuts', attribute='account_statuts')

    class Meta:
        model = Account
        fields = ('account_name', 'account_statuts')
        import_id_fields = ('account_name',)






class AutoCreateAccountWidget(widgets.ForeignKeyWidget):
    """Widget personnalisé qui crée automatiquement les comptes manquants"""
    
    def clean(self, value, row=None, *args, **kwargs):
        if not value:
            return None
        
        try:
            # Essayer d'abord par ID
            if str(value).isdigit():
                return Account.objects.get(id=value)
            # Puis par nom
            return Account.objects.get(account_name=value)
        except Account.DoesNotExist:
            # Créer automatiquement l'Account s'il n'existe pas
            try:
                # Générer une référence unique pour le compte
                timestamp = int(timezone.now().timestamp())
                timestamp_short = str(timestamp)[-4:]
                data_to_hash = f"{value}{timestamp}"
                hash_value = hashlib.md5(data_to_hash.encode()).hexdigest()[:4].upper()
                reference = f"ACC-{timestamp_short}-{hash_value}"
                
                # S'assurer que la référence ne dépasse pas 20 caractères
                if len(reference) > 20:
                    reference = reference[:20]
                
                # Créer le nouveau compte
                account_obj = Account.objects.create(
                    reference=reference,
                    account_name=value,
                    account_statuts='ACTIVE',  # Statut par défaut
                    description=f"Compte créé automatiquement lors de l'import de famille: {value}"
                )
                return account_obj
            except Exception as e:
                raise ValueError(f"Impossible de créer le compte '{value}': {str(e)}")

class FamilyLookupWidget(widgets.ForeignKeyWidget):
    """Widget personnalisé pour rechercher les familles par ID ou nom"""
    
    def clean(self, value, row=None, *args, **kwargs):
        if not value:
            return None
        
        try:
            # Essayer d'abord par ID
            if str(value).isdigit():
                return Family.objects.get(id=value)
            # Puis par nom
            return Family.objects.get(family_name=value)
        except Family.DoesNotExist:
            raise ValueError(f"La famille '{value}' n'existe pas dans la base de données.")

class ProductLookupWidget(widgets.ForeignKeyWidget):
    """Widget personnalisé pour rechercher les produits par ID ou référence"""
    
    def clean(self, value, row=None, *args, **kwargs):
        if not value:
            return None
        
        try:
            # Essayer d'abord par ID
            if str(value).isdigit():
                return Product.objects.get(id=value)
            # Puis par référence
            return Product.objects.get(reference=value)
        except Product.DoesNotExist:
            raise ValueError(f"Le produit '{value}' n'existe pas dans la base de données.")

class StockUnitWidget(widgets.CharWidget):
    """Widget personnalisé pour l'unité de stock qui tronque à 3 caractères"""
    
    def clean(self, value, row=None, *args, **kwargs):
        if not value:
            return None
        
        # Tronquer à 3 caractères maximum
        return str(value)[:3].upper()

class FamilyResource(resources.ModelResource):
    compte = fields.Field(
        column_name='nom de compte',
        attribute='compte',
        widget=ForeignKeyWidget(Account, 'account_name')
    )
    name = fields.Field(
        column_name='nom de famille',
        attribute='family_name'
    )
    statut = fields.Field(
        column_name='statut',
        attribute='family_status'
    )

    class Meta:
        model = Family
        fields = ('name', 'compte', 'statut')
        import_id_fields = ('name',)

class WarehouseResource(resources.ModelResource):
    name = fields.Field(column_name='nom de warehouse', attribute='warehouse_name')
    type = fields.Field(column_name='type', attribute='warehouse_type')
    statut = fields.Field(column_name='statut', attribute='status')
    description = fields.Field(column_name='description', attribute='description')
    adresse = fields.Field(column_name='adresse', attribute='address')
    class Meta:
        model = Warehouse
        fields = ('name', 'type', 'statut', 'description', 'adresse')
        import_id_fields = ('name',)

class ZoneTypeResource(resources.ModelResource):
    name = fields.Field(column_name='nom de type', attribute='type_name')
    statut = fields.Field(column_name='statut', attribute='status')
    description = fields.Field(column_name='description', attribute='description')
    class Meta:
        model = ZoneType
        fields = ('name', 'statut', 'description')
        import_id_fields = ('name',)

class ZoneResource(resources.ModelResource):
    name = fields.Field(column_name='nom de zone', attribute='zone_name')
    statut = fields.Field(column_name='statut', attribute='zone_status')
    description = fields.Field(column_name='description', attribute='description')
    type = fields.Field(column_name='type de zone', attribute='zone_type', widget=ForeignKeyWidget(ZoneType, 'type_name'))
    warehouse = fields.Field(column_name='warehouse', attribute='warehouse', widget=ForeignKeyWidget(Warehouse, 'warehouse_name'))
    class Meta:
        model = Zone
        fields = ('name', 'statut', 'description', 'type', 'warehouse')
        import_id_fields = ('name',)

class SousZoneResource(resources.ModelResource):
    name = fields.Field(column_name='nom de sous-zone', attribute='sous_zone_name')
    statut = fields.Field(column_name='statut', attribute='sous_zone_status')
    description = fields.Field(column_name='description', attribute='description')
    zone = fields.Field(column_name='zone', attribute='zone', widget=ForeignKeyWidget(Zone, 'zone_name'))
    class Meta:
        model = SousZone
        fields = ('name', 'statut', 'description', 'zone')
        import_id_fields = ('name',)

class LocationTypeResource(resources.ModelResource):
    name = fields.Field(column_name='nom de type', attribute='name')
    actif = fields.Field(column_name='actif', attribute='is_active')
    description = fields.Field(column_name='description', attribute='description')
    class Meta:
        model = LocationType
        fields = ('name', 'actif', 'description')
        import_id_fields = ('name',)

class LocationResource(resources.ModelResource):
    location_type = fields.Field(
        column_name='location type',
        attribute='location_type',
        widget=ForeignKeyWidget(LocationType, 'name')
    )
    sous_zone = fields.Field(
        column_name='sous zone',
        attribute='sous_zone',
        widget=ForeignKeyWidget(SousZone, 'sous_zone_name')
    )

    regroupement = fields.Field(
        column_name='regroupement',
        attribute='regroupement',
        widget=ForeignKeyWidget(RegroupementEmplacement, 'nom')
    )

    location_reference = fields.Field(
        column_name='location reference',
        attribute='location_reference'
    )

    class Meta:
        model = Location
        fields = ('location_reference', 'location_type', 'sous_zone', 'regroupement')
        import_id_fields = ('location_reference',)

class ProductResource(resources.ModelResource):
    short_description = fields.Field(column_name='short description', attribute='Short_Description')
    barcode = fields.Field(column_name='barcode', attribute='Barcode')
    product_group = fields.Field(column_name='product group', attribute='Product_Group')
    stock_unit = fields.Field(column_name='stock unit', attribute='Stock_Unit')
    product_status = fields.Field(column_name='product status', attribute='Product_Status')
    internal_product_code = fields.Field(column_name='internal product code', attribute='Internal_Product_Code')
    product_family = fields.Field(column_name='product family', attribute='Product_Family', widget=ForeignKeyWidget(Family, 'family_name'))

    class Meta:
        model = Product
        fields = ('short_description', 'barcode', 'product_group', 'stock_unit', 'product_status', 'internal_product_code', 'product_family')
        import_id_fields = ('barcode',)

class UnitOfMeasureResource(resources.ModelResource):
    name = fields.Field(column_name='nom', attribute='name')
    description = fields.Field(column_name='description', attribute='description')
    class Meta:
        model = UnitOfMeasure
        fields = ('name', 'description')
        import_id_fields = ('name',)

class StockResource(resources.ModelResource):
    reference = fields.Field(column_name='référence', attribute='reference')
    emplacement = fields.Field(column_name='emplacement', attribute='location', widget=ForeignKeyWidget(Location, 'location_reference'))
    article = fields.Field(column_name='article', attribute='product', widget=ForeignKeyWidget(Product, 'reference'))
    quantite = fields.Field(column_name='quantité', attribute='quantity_available')
    reservee = fields.Field(column_name='réservée', attribute='quantity_reserved')
    transit = fields.Field(column_name='transit', attribute='quantity_in_transit')
    reception = fields.Field(column_name='réception', attribute='quantity_in_receiving')
    unite = fields.Field(column_name='unité', attribute='unit_of_measure', widget=ForeignKeyWidget(UnitOfMeasure, 'name'))
    inventaire = fields.Field(column_name='inventaire', attribute='inventory')
    class Meta:
        model = Stock
        fields = ('reference', 'emplacement', 'article', 'quantite', 'reservee', 'transit', 'reception', 'unite', 'inventaire')
        import_id_fields = ('reference',)

class TypeRessourceResource(resources.ModelResource):
    nom = fields.Field(column_name='nom', attribute='libelle')

    class Meta:
        model = TypeRessource
        fields = ('nom',)
        import_id_fields = ('nom',)

class RessourceResource(resources.ModelResource):
    libelle = fields.Field(column_name='libelle', attribute='libelle')
    description = fields.Field(column_name='description', attribute='description')
    status = fields.Field(column_name='status', attribute='status')
    type_ressource = fields.Field(
        column_name='type ressource',
        attribute='type_ressource',
        widget=ForeignKeyWidget(TypeRessource, 'libelle')
    )

    class Meta:
        model = Ressource
        fields = ('libelle', 'description', 'status', 'type_ressource')
        import_id_fields = ('libelle',)

class RegroupementEmplacementResource(resources.ModelResource):
    account = fields.Field(
        column_name='account',
        attribute='account',
        widget=ForeignKeyWidget(Account, 'account_name')
    )
    nom = fields.Field(column_name='nom', attribute='nom')

    class Meta:
        model = RegroupementEmplacement
        import_id_fields = ('nom',)
        fields = ('nom', 'account')


<<<<<<< HEAD
class PersonneResource(resources.ModelResource):
    nom = fields.Field(column_name='nom', attribute='nom')
    prenom = fields.Field(column_name='prenom', attribute='prenom')
    
    class Meta:
        model = Personne
        fields = ('nom', 'prenom')
        import_id_fields = ('nom', 'prenom')
=======
class NSerieResource(resources.ModelResource):
    """
    Resource pour l'import/export des numéros de série
    """
    product = fields.Field(
        column_name='produit',
        attribute='product',
        widget=ForeignKeyWidget(Product, 'Internal_Product_Code')
    )
    n_serie = fields.Field(column_name='numéro de série', attribute='n_serie')
    status = fields.Field(column_name='statut', attribute='status')
    description = fields.Field(column_name='description', attribute='description')
    date_fabrication = fields.Field(column_name='date fabrication', attribute='date_fabrication')
    date_expiration = fields.Field(column_name='date expiration', attribute='date_expiration')
    warranty_end_date = fields.Field(column_name='date fin garantie', attribute='warranty_end_date')

    class Meta:
        model = NSerie
        fields = ('n_serie', 'product', 'status', 'description', 'date_fabrication', 'date_expiration', 'warranty_end_date')
        import_id_fields = ('n_serie', 'product')
>>>>>>> 6abb50a6


# ---------------- Admins ---------------- #



@admin.register(UserApp)
class UserAppAdmin(UserAdmin):
    list_display = ('nom', 'prenom', 'username', 'email', 'type','is_staff', 'is_active','compte')
    list_filter = ('type','is_staff', 'is_active','compte')
    search_fields = ('username', 'email', 'nom', 'prenom','compte')
    ordering = ('username',)

    

    filter_horizontal = ('groups', 'user_permissions')

    # Champs à afficher dans le formulaire d'édition
    fieldsets = (
        (None, {'fields': ('username', 'email', 'password')}),
        ('Informations personnelles', {'fields': ('nom', 'prenom', 'type','compte')}),
        ('Permissions', {'fields': ('is_active', 'is_staff', 'is_superuser', 'groups', 'user_permissions')}),
        ('Dates importantes', {'fields': ('last_login',)}),
    )

    # Champs à afficher dans le formulaire de création
    add_fieldsets = (
        (None, {
            'classes': ('wide',),
            'fields': ('username', 'email', 'nom', 'prenom', 'type', 'compte', 'password1', 'password2', 'is_staff', 'is_superuser', 'groups')}
        ),
    )

    








@admin.register(Account)
class AccountAdmin(ImportExportModelAdmin):
    resource_class = AccountResource
    list_display = ('reference', 'account_name', 'account_statuts')
    search_fields = ('reference', 'account_name', 'account_statuts')
    list_filter = ('account_statuts',)
    exclude = ('created_at', 'updated_at', 'deleted_at','is_deleted','reference')


@admin.register(Family)
class FamilyAdmin(ImportExportModelAdmin):
    resource_class = FamilyResource
    list_display = ('reference', 'family_name', 'family_status','get_account_name')
    search_fields = ('reference', 'family_name', 'family_status')
    list_filter = ('family_status',)
    exclude = ('created_at', 'updated_at', 'deleted_at','is_deleted','reference')
    def get_export_formats(self):
        return [XLSX, CSV]
    
    
    def get_account_name(self, obj):
        return obj.compte.account_name
    get_account_name.short_description = 'Account'


@admin.register(Warehouse)
class WarehouseAdmin(ImportExportModelAdmin):
    resource_class = WarehouseResource
    list_display = ('reference', 'warehouse_name', 'warehouse_type', 'status')
    search_fields = ('reference', 'warehouse_name', 'warehouse_type', 'status')
    list_filter = ('warehouse_type', 'status')
    exclude = ('created_at', 'updated_at', 'deleted_at','is_deleted','reference')


@admin.register(ZoneType)
class ZoneTypeAdmin(ImportExportModelAdmin):
    resource_class = ZoneTypeResource
    list_display = ('reference', 'type_name', 'status')
    search_fields = ('reference', 'type_name', 'status')
    list_filter = ('status',)
    exclude = ('created_at', 'updated_at', 'deleted_at','is_deleted','reference')


class ZoneForm(forms.ModelForm):
    class Meta:
        model = Zone
        fields = (
            'warehouse',
            'zone_name',
            'zone_type',
            'description',
            'zone_status',
        )

    def clean(self):
        cleaned_data = super().clean()
        # La validation du champ reference est gérée dans le modèle
        return cleaned_data

@admin.register(Zone)
class ZoneAdmin(ImportExportModelAdmin):
    form = ZoneForm
    resource_class = ZoneResource
    list_display = ('reference', 'zone_name', 'get_warehouse_name', 'get_zone_type_name', 'zone_status')
    search_fields = ('reference', 'zone_name', 'zone_status')
    list_filter = ('zone_status', 'warehouse_id', 'zone_type_id')
    exclude = ('created_at', 'updated_at', 'deleted_at','is_deleted','reference')
    readonly_fields = ('reference',)

    def get_warehouse_name(self, obj):
        return obj.warehouse.warehouse_name if obj.warehouse else '-'
    get_warehouse_name.short_description = 'Warehouse'
    get_warehouse_name.admin_order_field = 'warehouse__warehouse_name'

    def get_zone_type_name(self, obj):
        return obj.zone_type.type_name if obj.zone_type else '-'
    get_zone_type_name.short_description = 'Zone Type'
    get_zone_type_name.admin_order_field = 'zone_type__type_name'

    def get_form(self, request, obj=None, **kwargs):
        form = super().get_form(request, obj, **kwargs)
        if not obj:  # Si c'est une nouvelle zone
            form.base_fields['reference'] = forms.CharField(required=False, widget=forms.HiddenInput())
        return form


class SousZoneForm(forms.ModelForm):
    class Meta:
        model = SousZone
        fields = (
            'zone',
            'sous_zone_name',
            'description',
            'sous_zone_status',
        )

    def clean(self):
        cleaned_data = super().clean()
        # La validation du champ reference est gérée dans le modèle
        return cleaned_data

@admin.register(SousZone)
class SousZoneAdmin(ImportExportModelAdmin):
    form = SousZoneForm
    resource_class = SousZoneResource
    list_display = ('reference', 'sous_zone_name', 'get_zone_name', 'sous_zone_status')
    search_fields = ('reference', 'sous_zone_name', 'sous_zone_status')
    list_filter = ('sous_zone_status', 'zone_id')
    exclude = ('created_at', 'updated_at', 'deleted_at','is_deleted','reference')
    readonly_fields = ('reference',)

    def get_zone_name(self, obj):
        return obj.zone.zone_name if obj.zone else '-'
    get_zone_name.short_description = 'Zone'
    get_zone_name.admin_order_field = 'zone__zone_name'

    def get_form(self, request, obj=None, **kwargs):
        form = super().get_form(request, obj, **kwargs)
        if not obj:  # Si c'est une nouvelle sous-zone
            form.base_fields['reference'] = forms.CharField(required=False, widget=forms.HiddenInput())
        return form


@admin.register(LocationType)
class LocationTypeAdmin(ImportExportModelAdmin):
    resource_class = LocationTypeResource
    list_display = ('reference', 'name', 'is_active')
    search_fields = ('reference', 'name')
    list_filter = ('is_active',)
    exclude = ('created_at', 'updated_at', 'deleted_at','is_deleted','reference')


class LocationForm(forms.ModelForm):
    class Meta:
        model = Location
        fields = (
            'sous_zone',
            'location_type',
            'location_reference',
            'capacity',
            'is_active',
            'description',
            'regroupement',
        )

    def clean(self):
        cleaned_data = super().clean()
        # La validation du champ reference est gérée dans le modèle
        return cleaned_data

@admin.register(Location)
class LocationAdmin(ImportExportModelAdmin):
    form = LocationForm
    resource_class = LocationResource
    list_display = ('location_reference', 'get_sous_zone_name', 'get_location_type_name', 'capacity', 'is_active','get_regroupement_name')
    search_fields = ('location_reference',)
    list_filter = ('sous_zone_id', 'location_type_id', 'is_active')
    exclude = ('created_at', 'updated_at', 'deleted_at','is_deleted','reference')
    readonly_fields = ('reference',)

    def get_sous_zone_name(self, obj):
        return obj.sous_zone.sous_zone_name if obj.sous_zone else '-'
    get_sous_zone_name.short_description = 'Sous Zone'
    get_sous_zone_name.admin_order_field = 'sous_zone__sous_zone_name'

    def get_location_type_name(self, obj):
        return obj.location_type.name if obj.location_type else '-'
    get_location_type_name.short_description = 'Location Type'
    get_location_type_name.admin_order_field = 'location_type__name'

    def get_regroupement_name(self, obj):
        return obj.regroupement.nom if obj.regroupement else '-'
    get_regroupement_name.short_description = 'Regroupement'
    get_regroupement_name.admin_order_field = 'regroupement__nom'

    def get_form(self, request, obj=None, **kwargs):
        form = super().get_form(request, obj, **kwargs)
        if not obj:  # Si c'est un nouvel emplacement
            form.base_fields['reference'] = forms.CharField(required=False, widget=forms.HiddenInput())
        return form


class ProductForm(forms.ModelForm):
    class Meta:
        model = Product
        fields = (
            'Internal_Product_Code',
            'Short_Description',
            'Barcode',
            'Product_Group',
            'Stock_Unit',
            'Product_Status',          
            'Product_Family',
            'Is_Variant',
            'parent_product',   
            'n_lot',
            'n_serie',
            'dlc',
        )

    def clean(self):
        cleaned_data = super().clean()
        # La validation du champ reference est gérée dans le modèle
        return cleaned_data

@admin.register(Product)
class ProductAdmin(ImportExportModelAdmin):
    form = ProductForm
    resource_class = ProductResource
    list_display = ('reference', 'Internal_Product_Code', 'Short_Description', 'Barcode', 'Product_Group', 'Stock_Unit', 'Product_Status','Is_Variant', 'get_family_name','n_lot','n_serie','dlc')
    list_filter = ('Product_Status', 'Product_Family', 'Is_Variant','n_lot','n_serie','dlc')
    search_fields = ('reference', 'Short_Description', 'Barcode', 'Internal_Product_Code','n_lot','n_serie','dlc')
    exclude = ('created_at', 'updated_at', 'deleted_at', 'is_deleted')
    readonly_fields = ('reference',)

    def get_family_name(self, obj):
        return obj.Product_Family.family_name if obj.Product_Family else '-'
    get_family_name.short_description = 'Famille'
    get_family_name.admin_order_field = 'Product_Family__family_name'

    def get_form(self, request, obj=None, **kwargs):
        form = super().get_form(request, obj, **kwargs)
        if not obj:  # Si c'est un nouveau produit
            form.base_fields['reference'] = forms.CharField(required=False, widget=forms.HiddenInput())
        return form


@admin.register(UnitOfMeasure)
class UnitOfMeasureAdmin(ImportExportModelAdmin):
    resource_class = UnitOfMeasureResource
    list_display = ('reference', 'name')
    search_fields = ('reference', 'name')
    exclude = ('created_at', 'updated_at', 'deleted_at','is_deleted','reference')


class StockForm(forms.ModelForm):
    class Meta:
        model = Stock
        fields = (
            'location',
            'product',
            'quantity_available',
            'quantity_reserved',
            'quantity_in_transit',
            'quantity_in_receiving',
            'unit_of_measure',
            'inventory',
        )

    def clean(self):
        cleaned_data = super().clean()
        # La validation du champ reference est gérée dans le modèle
        return cleaned_data

@admin.register(Stock)
class StockAdmin(ImportExportModelAdmin):
    form = StockForm
    resource_class = StockResource
    list_display = (
        'get_location_name',
        'get_product_reference',
        'quantity_available',
        'quantity_reserved',
        'quantity_in_transit',
        'quantity_in_receiving',
        'get_unit_of_measure_name',
        'get_inventory_reference',  # Ajout de la colonne référence inventaire
    )
    search_fields = (
        'location__location_reference',
        'product__reference',
        'product__name',
        'unit_of_measure__name',
    )
    exclude = ('created_at', 'updated_at', 'deleted_at', 'is_deleted', 'reference')
    readonly_fields = ('reference',)

    def has_import_permission(self, request):
        return False

    def get_location_name(self, obj):
        return obj.location.location_reference if obj.location else '-'
    get_location_name.short_description = 'Location'
    get_location_name.admin_order_field = 'location__location_reference'

    def get_product_reference(self, obj):
        return obj.product.reference if obj.product else '-'
    get_product_reference.short_description = 'Product Reference'
    get_product_reference.admin_order_field = 'product__reference'

    def get_unit_of_measure_name(self, obj):
        return obj.unit_of_measure.name if obj.unit_of_measure else '-'
    get_unit_of_measure_name.short_description = 'Unit of Measure'
    get_unit_of_measure_name.admin_order_field = 'unit_of_measure__name'

    def get_inventory_reference(self, obj):
        return obj.inventory.reference if obj.inventory else '-'
    get_inventory_reference.short_description = 'Réf. inventaire'

    def get_form(self, request, obj=None, **kwargs):
        form = super().get_form(request, obj, **kwargs)
        if not obj:  # Si c'est un nouveau stock
            form.base_fields['reference'] = forms.CharField(required=False, widget=forms.HiddenInput())
        return form


@admin.register(TypeRessource)
class TypeRessourceAdmin(ImportExportModelAdmin):
    resource_class = TypeRessourceResource
    list_display = ('reference', 'libelle', 'description')
    search_fields = ('reference', 'libelle', 'description')
    exclude = ('created_at', 'updated_at', 'deleted_at', 'is_deleted', 'reference')


@admin.register(Ressource)
class RessourceAdmin(ImportExportModelAdmin):
    resource_class = RessourceResource
    list_display = ('reference', 'libelle', 'get_type_ressource', 'status', 'description')
    search_fields = ('reference', 'libelle', 'description', 'type_ressource__libelle')
    list_filter = ('status', 'type_ressource')
    exclude = ('created_at', 'updated_at', 'deleted_at', 'is_deleted', 'reference')
    
    def get_type_ressource(self, obj):
        return obj.type_ressource.libelle if obj.type_ressource else '-'
    get_type_ressource.short_description = 'Type de ressource'
    get_type_ressource.admin_order_field = 'type_ressource__libelle'


@admin.register(NSerie)
class NSerieAdmin(ImportExportModelAdmin):
    resource_class = NSerieResource
    list_display = ('reference', 'n_serie', 'get_product_name', 'status', 'get_product_family', 'date_fabrication', 'date_expiration', 'warranty_end_date', 'is_expired', 'is_warranty_valid')
    list_filter = ('status', 'product__Product_Family', 'date_fabrication', 'date_expiration', 'warranty_end_date')
    search_fields = ('reference', 'n_serie', 'product__Short_Description', 'product__Internal_Product_Code', 'description')
    exclude = ('created_at', 'updated_at', 'deleted_at', 'is_deleted', 'reference')
    readonly_fields = ('reference',)
    date_hierarchy = 'created_at'
    
    def get_product_name(self, obj):
        return obj.product.Short_Description if obj.product else '-'
    get_product_name.short_description = 'Produit'
    get_product_name.admin_order_field = 'product__Short_Description'
    
    def get_product_family(self, obj):
        return obj.product.Product_Family.family_name if obj.product and obj.product.Product_Family else '-'
    get_product_family.short_description = 'Famille'
    get_product_family.admin_order_field = 'product__Product_Family__family_name'
    
    def get_form(self, request, obj=None, **kwargs):
        form = super().get_form(request, obj, **kwargs)
        if not obj:  # Si c'est un nouveau numéro de série
            form.base_fields['reference'] = forms.CharField(required=False, widget=forms.HiddenInput())
        return form


@admin.register(RegroupementEmplacement)
class RegroupementEmplacementAdmin(ImportExportModelAdmin):
    resource_class = RegroupementEmplacementResource
    list_display = ('nom', 'account')
    search_fields = ('nom', 'account__account_name')


@admin.register(Personne)
class PersonneAdmin(ImportExportModelAdmin):
    resource_class = PersonneResource
    list_display = ('reference', 'nom', 'prenom')
    search_fields = ('reference', 'nom', 'prenom')
    exclude = ('created_at', 'updated_at', 'deleted_at', 'is_deleted', 'reference')
    readonly_fields = ('reference',)











<|MERGE_RESOLUTION|>--- conflicted
+++ resolved
@@ -289,7 +289,6 @@
         fields = ('nom', 'account')
 
 
-<<<<<<< HEAD
 class PersonneResource(resources.ModelResource):
     nom = fields.Field(column_name='nom', attribute='nom')
     prenom = fields.Field(column_name='prenom', attribute='prenom')
@@ -298,7 +297,6 @@
         model = Personne
         fields = ('nom', 'prenom')
         import_id_fields = ('nom', 'prenom')
-=======
 class NSerieResource(resources.ModelResource):
     """
     Resource pour l'import/export des numéros de série
@@ -319,7 +317,6 @@
         model = NSerie
         fields = ('n_serie', 'product', 'status', 'description', 'date_fabrication', 'date_expiration', 'warranty_end_date')
         import_id_fields = ('n_serie', 'product')
->>>>>>> 6abb50a6
 
 
 # ---------------- Admins ---------------- #
