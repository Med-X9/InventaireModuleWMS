--- conflicted
+++ resolved
@@ -18,12 +18,6 @@
         return queryset
     
     def get_jobs_by_inventories(self, inventories):
-<<<<<<< HEAD
-        """Récupère les jobs pour les inventaires donnés avec statut TRANSFERT ou ENTAME"""
-        return Job.objects.filter(
-            inventory__in=inventories,
-            status__in=['TRANSFERT', 'ENTAME']
-=======
         """Récupère les jobs pour les inventaires donnés avec leurs job_details préchargés"""
         return Job.objects.filter(
             inventory__in=inventories, 
@@ -34,7 +28,6 @@
             'jobdetail_set__location__sous_zone',
             'jobdetail_set__location__sous_zone__zone',
             'jobdetail_set__counting'
->>>>>>> 54dc2d0f
         )
     
     def get_assignments_by_jobs(self, jobs):
