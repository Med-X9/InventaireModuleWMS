from decouple import config, Csv
from pathlib import Path
from corsheaders.defaults import default_headers
from django.utils.translation import gettext_lazy as _
import os
from datetime import timedelta


# Build paths inside the project like this: BASE_DIR / 'subdir'.
BASE_DIR = Path(__file__).resolve().parent.parent


# Quick-start development settings - unsuitable for production
# See https://docs.djangoproject.com/en/5.2/howto/deployment/checklist/

# SECURITY WARNING: keep the secret key used in production secret!
SECRET_KEY = config('DJANGO_SECRET_KEY')

# SECURITY WARNING: don't run with debug turned on in production!
DEBUG = config('DJANGO_DEBUG', default=True, cast=bool)

ALLOWED_HOSTS = config('DJANGO_ALLOWED_HOSTS', cast=Csv())


# Application definition

INSTALLED_APPS = [
    'jazzmin',
    'django.contrib.admin',
    'django.contrib.auth',
    'django.contrib.contenttypes',
    'django.contrib.sessions',
    'django.contrib.messages',
    'django.contrib.staticfiles',
    'rest_framework',
    'drf_yasg',
    'rest_framework_simplejwt',
    'rest_framework_simplejwt.token_blacklist',
    'simple_history',
    'import_export',
    'rest_framework.authtoken',
    'apps.users',
    'apps.inventory',
    'apps.mobile',
    'corsheaders',
    'apps.masterdata',


]

# AUTH_USER_MODEL = 'users.UserWeb'



MIDDLEWARE = [
    'corsheaders.middleware.CorsMiddleware', 
    'django.middleware.common.CommonMiddleware',
    'django.middleware.security.SecurityMiddleware',
    'django.contrib.sessions.middleware.SessionMiddleware',
    'django.middleware.common.CommonMiddleware',
    'django.middleware.csrf.CsrfViewMiddleware',
    'django.contrib.auth.middleware.AuthenticationMiddleware',
    'django.contrib.messages.middleware.MessageMiddleware',
    'django.middleware.clickjacking.XFrameOptionsMiddleware',
    'django.middleware.locale.LocaleMiddleware', 
    'project.middleware.ActionLoggingMiddleware',
]


CORS_ALLOW_ALL_ORIGINS = config('CORS_ALLOW_ALL_ORIGINS', default=False, cast=bool)

CORS_ALLOWED_ORIGINS = config('CORS_ALLOWED_ORIGINS', default='', cast=Csv())
CORS_ALLOW_HEADERS = list(default_headers) + [
    'authorization',
]



ROOT_URLCONF = 'project.urls'

TEMPLATES = [
    {
        'BACKEND': 'django.template.backends.django.DjangoTemplates',
        'DIRS': [],
        'APP_DIRS': True,
        'OPTIONS': {
            'context_processors': [
                'django.template.context_processors.request',
                'django.contrib.auth.context_processors.auth',
                'django.contrib.messages.context_processors.messages',
                'django.template.context_processors.i18n',
            ],
        },
    },
]

WSGI_APPLICATION = 'project.wsgi.application'


# Database
# https://docs.djangoproject.com/en/5.2/ref/settings/#databases

DATABASES = {
    'default': {
        'ENGINE': 'django.db.backends.postgresql',
        'NAME': config('POSTGRES_DB', default='inventairedb'),
        'USER': config('POSTGRES_USER', default='postgres'),
        'PASSWORD': config('POSTGRES_PASSWORD', default='root'),
<<<<<<< HEAD
        'HOST': config('DB_HOST', default='localhost'),
=======
        'HOST': config('DB_HOST', default='127.0.0.1'),
>>>>>>> bed8f37b
        'PORT': config('DB_PORT', default='5432'),

    }
}
DEFAULT_CHARSET = 'utf-8'
AUTH_USER_MODEL = 'users.UserApp'



# Password validation
# https://docs.djangoproject.com/en/5.2/ref/settings/#auth-password-validators

AUTH_PASSWORD_VALIDATORS = [
    {
        'NAME': 'django.contrib.auth.password_validation.UserAttributeSimilarityValidator',
    },
    {
        'NAME': 'django.contrib.auth.password_validation.MinimumLengthValidator',
    },
    {
        'NAME': 'django.contrib.auth.password_validation.CommonPasswordValidator',
    },
    {
        'NAME': 'django.contrib.auth.password_validation.NumericPasswordValidator',
    },
]



# Internationalization
# https://docs.djangoproject.com/en/5.2/topics/i18n/

LANGUAGE_CODE = 'fr'

TIME_ZONE = 'UTC'

USE_I18N = True

USE_TZ = True

LANGUAGES = [
    ('en', _('English')),
    ('fr', _('French')),
    # Ajoutez d'autres langues au besoin
]

LANGUAGE_CODE = 'en'


# Static files (CSS, JavaScript, Images)
STATIC_URL = '/static/'

# Répertoire où Django collecte les fichiers statiques
STATIC_ROOT = os.path.join(BASE_DIR, 'staticfiles')

# Si vous avez des fichiers statiques personnalisés dans votre projet (ex : CSS ou JS spécifiques)
STATICFILES_DIRS = [
    os.path.join(BASE_DIR, 'static'),  # Répertoire contenant tes fichiers statiques personnalisés
]


# Media files
MEDIA_URL = '/media/'
MEDIA_ROOT = os.path.join(BASE_DIR, 'media')

# Default primary key field type
# https://docs.djangoproject.com/en/5.2/ref/settings/#default-auto-field

DEFAULT_AUTO_FIELD = 'django.db.models.BigAutoField'



JAZZMIN_SETTINGS = {
    # title of the window (Will default to current_admin_site.site_title if absent or None)
    "site_title": "Inventory",

    # Title on the login screen (19 chars max) (defaults to current_admin_site.site_header if absent or None)
    "site_header": "Inventory",

    # Title on the brand (19 chars max) (defaults to current_admin_site.site_header if absent or None)
    "site_brand": "Inventory",

    # Logo to use for your site, must be present in static files, used for brand on top left
    "site_logo": "/logo_app.png",


    # Logo to use for your site, must be present in static files, used for login form logo (defaults to site_logo)
    "login_logo": "/logo_app.png",

    # Logo to use for login form in dark themes (defaults to login_logo)
    "login_logo_dark": "/logo_app.png",

    # CSS classes that are applied to the logo above
    "site_logo_classes": "img-circle",

    # Relative path to a favicon for your site, will default to site_logo if absent (ideally 32x32 px)
    "site_icon": "/logo_app.png",

    # Welcome text on the login screen
    "welcome_sign": "Welcome to Inventory",

    # Copyright on the footer
    "copyright": "SM@TCH",

    # List of model admins to search from the search bar, search bar omitted if excluded
    # If you want to use a single search field you dont need to use a list, you can use a simple string 
    "search_model": ["auth.User"],

    # Field name on user model that contains avatar ImageField/URLField/Charfield or a callable that receives the user
    "user_avatar": None,

    ############
    # Top Menu #
    ############

    # Links to put along the top menu
    "topmenu_links": [

        # Url that gets reversed (Permissions can be added)
        {"name": "Home",  "url": "admin:index", "permissions": ["auth.view_user"]},

        # external url that opens in a new window (Permissions can be added)
        # {"name": "Support", "url": "https://github.com/farridav/django-jazzmin/issues", "new_window": True},

        # model admin to link to (Permissions checked against model)
        {"model": "auth.User"},

        # App with dropdown menu to all its models pages (Permissions checked against models)
        {"app": "books"},
    ],

    #############
    # User Menu #
    #############

    # Additional links to include in the user menu on the top right ("app" url type is not allowed)
    "usermenu_links": [
        # {"name": "Support", "url": "https://github.com/farridav/django-jazzmin/issues", "new_window": True},
        {"model": "users.UserApp"}
    ],

    #############
    # Side Menu #
    #############

    # Whether to display the side menu
    "show_sidebar": True,

    # Whether to aut expand the menu
    "navigation_expanded": True,

    # Hide these apps when generating side menu e.g (auth)
    "hide_apps": [],

    # Hide these models when generating side menu (e.g auth.user)
    "hide_models": [],

    # List of apps (and/or models) to base side menu ordering off of (does not need to contain all apps/models)
    "order_with_respect_to": [
       
        "users.UserApp",
        "masterdata.Account",
        "masterdata.Family",
        "masterdata.Warehouse",
        "masterdata.ZoneType",
        "masterdata.Zone",
        "masterdata.SousZone",
        "masterdata.LocationType",
        "masterdata.Location",
        "masterdata.Product",
        "masterdata.UnitOfMeasure",
        "auth", 
        
    ],

    "hide_models": ["token_blacklist.BlacklistedToken","token_blacklist.Outstandingtoken","authtoken.Tokens","knox.authtoken","authtoken.tokenproxy"],

    # Custom links to append to app groups, keyed on app name
    "custom_links": {
        "books": [{
            "name": "Make Messages", 
            "url": "make_messages", 
            "icon": "fas fa-comments",
            "permissions": ["books.view_book"]
        }]
    },

    # Custom icons for side menu apps/models See https://fontawesome.com/icons?d=gallery&m=free&v=5.0.0,5.0.1,5.0.10,5.0.11,5.0.12,5.0.13,5.0.2,5.0.3,5.0.4,5.0.5,5.0.6,5.0.7,5.0.8,5.0.9,5.1.0,5.1.1,5.2.0,5.3.0,5.3.1,5.4.0,5.4.1,5.4.2,5.13.0,5.12.0,5.11.2,5.11.1,5.10.0,5.9.0,5.8.2,5.8.1,5.7.2,5.7.1,5.7.0,5.6.3,5.5.0,5.4.2
    # for the full list of 5.13.0 free icon classes
     "icons": {
    # Auth & Utilisateurs
    "auth": "fas fa-users-cog",
    "auth.user": "fas fa-user",
    "auth.Group": "fas fa-users",
    "users.UserApp": "fas fa-user-shield",

    # Master Data
    "masterdata.Account": "fas fa-user-circle",
    "masterdata.Family": "fas fa-sitemap",
    "masterdata.Warehouse": "fas fa-warehouse",
    "masterdata.ZoneType": "fas fa-layer-group",
    "masterdata.Zone": "fas fa-map-marked-alt",
    "masterdata.LocationType": "fas fa-th",
    "masterdata.Location": "fas fa-map-pin",
    "masterdata.Product": "fas fa-boxes",
    "masterdata.UnitOfMeasure": "fas fa-balance-scale",
},

    # Icons that are used when one is not manually specified
    "default_icon_parents": "fas fa-chevron-circle-right",
    "default_icon_children": "fas fa-circle",

    #################
    # Related Modal #
    #################
    # Use modals instead of popups
    "related_modal_active": False,

    #############
    # UI Tweaks #
    #############
    # Relative paths to custom CSS/JS scripts (must be present in static files)
    "custom_css": None,
    "custom_js": None,
    # Whether to link font from fonts.googleapis.com (use custom_css to supply font otherwise)
    "use_google_fonts_cdn": True,
    # Whether to show the UI customizer on the sidebar
    "show_ui_builder": False,

    ###############
    # Change view #
    ###############
    # Render out the change view as a single form, or in tabs, current options are
    # - single
    # - horizontal_tabs (default)
    # - vertical_tabs
    # - collapsible
    # - carousel
    "changeform_format": "horizontal_tabs",
    # override change forms on a per modeladmin basis
    "changeform_format_overrides": {"users.UserApp": "collapsible", "auth.group": "vertical_tabs"},
    # Add a language dropdown into the admin
    "language_chooser": True,
}


JAZZMIN_UI_TWEAKS = {
    "navbar_small_text": False,
    "footer_small_text": False,
    "body_small_text": False,
    "brand_small_text": False,
    "brand_colour": "navbar-warning",
    "accent": "accent-navy",
    "navbar": "navbar-warning navbar-light",
    "no_navbar_border": False,
    "navbar_fixed": True,
    "layout_boxed": False,
    "footer_fixed": True,
    "sidebar_fixed": True,
    "sidebar": "sidebar-light-warning",
    "sidebar_nav_small_text": False,
    "sidebar_disable_expand": False,
    "sidebar_nav_child_indent": False,
    "sidebar_nav_compact_style": False,
    "sidebar_nav_legacy_style": False,
    "sidebar_nav_flat_style": False,
    "theme": "journal",
    "dark_mode_theme": None,
    "button_classes": {
        "primary": "btn-outline-primary",
        "secondary": "btn-outline-secondary",
        "info": "btn-outline-info",
        "warning": "btn-warning",
        "danger": "btn-danger",
        "success": "btn-outline-success"
    }
}

# Security settings
SECURE_SSL_REDIRECT = False
SESSION_COOKIE_SECURE = False
CSRF_COOKIE_SECURE = False
# SECURE_HSTS_SECONDS = 0
# SECURE_HSTS_INCLUDE_SUBDOMAINS = False
# SECURE_HSTS_PRELOAD = False
# CSRF_TRUSTED_ORIGINS = []

# Email configuration
EMAIL_BACKEND = 'django.core.mail.backends.smtp.EmailBackend'
EMAIL_HOST = config('EMAIL_HOST')
EMAIL_PORT = config('EMAIL_PORT', cast=int)
EMAIL_HOST_USER = config('EMAIL_HOST_USER')
EMAIL_HOST_PASSWORD = config('EMAIL_HOST_PASSWORD')
EMAIL_USE_TLS = config('EMAIL_USE_TLS', default=True, cast=bool)

# Logging configuration
LOGGING = {
    'version': 1,
    'disable_existing_loggers': False,
    'formatters': {
        'verbose': {
            'format': '{levelname} {asctime} {module} {process:d} {thread:d} {message}',
            'style': '{',
        },
        'simple': {
            'format': '{levelname} {asctime} {message}',
            'style': '{',
        },
    },
    'handlers': {
        'console': {
            'class': 'logging.StreamHandler',
            'formatter': 'simple',
        },
        'file': {
            'class': 'logging.handlers.RotatingFileHandler',
            'filename': 'logs/django.log',
            'maxBytes': 1024 * 1024 * 5,  # 5 MB
            'backupCount': 5,
            'formatter': 'verbose',
        },
    },
    'loggers': {
        'django': {
            'handlers': ['console', 'file'],
            'level': 'INFO',
            'propagate': True,
        },
    },
}

# REST Framework settings
REST_FRAMEWORK = {
    'DEFAULT_AUTHENTICATION_CLASSES': (
        'rest_framework_simplejwt.authentication.JWTAuthentication',
    ),
    'DEFAULT_PERMISSION_CLASSES': (
        'rest_framework.permissions.IsAuthenticated',
    ),
}

# SimpleJWT settings
SIMPLE_JWT = {
    'ACCESS_TOKEN_LIFETIME': timedelta(minutes=60),
    'REFRESH_TOKEN_LIFETIME': timedelta(days=1),
    'ROTATE_REFRESH_TOKENS': False, # Désactivé pour permettre le refresh à chaque requête
    'BLACKLIST_AFTER_ROTATION': False,
    'UPDATE_LAST_LOGIN': True,

    'ALGORITHM': 'HS256',
    'SIGNING_KEY': config('DJANGO_SECRET_KEY'),
    'VERIFYING_KEY': None,
    'AUDIENCE': None,
    'ISSUER': None,

    'AUTH_HEADER_TYPES': ('Bearer',),
    'AUTH_HEADER_NAME': 'HTTP_AUTHORIZATION',
    'USER_ID_FIELD': 'id',
    'USER_ID_CLAIM': 'user_id',

    'AUTH_TOKEN_CLASSES': ('rest_framework_simplejwt.tokens.AccessToken',),
    'TOKEN_TYPE_CLAIM': 'token_type',

    'JTI_CLAIM': 'jti',
}

# Swagger settings
SWAGGER_SETTINGS = {
    'SECURITY_DEFINITIONS': {
        'Bearer': {
            'type': 'apiKey',
            'name': 'Authorization',
            'in': 'header',
            'description': 'Utilisez le format: Bearer <token>'
        }
    },
    'USE_SESSION_AUTH': False,
    'JSON_EDITOR': True,
    'SUPPORTED_SUBMIT_METHODS': [
        'get',
        'post',
        'put',
        'delete',
        'patch'
    ],
    'OPERATIONS_SORTER': 'alpha',
    'TAGS_SORTER': 'alpha',
    'DOC_EXPANSION': 'none',
    'DEFAULT_MODEL_RENDERING': 'example',
    'DEEP_LINKING': True,
    'DISPLAY_OPERATION_ID': False,
    'DEFAULT_INFO': 'project.urls.api_info',
    'SCHEME': 'http',
}

# Redoc settings (alternative à Swagger)
REDOC_SETTINGS = {
    'LAZY_RENDERING': False,
    'HIDE_HOSTNAME': False,
    'EXPAND_RESPONSES': '200,201',
    'HIDE_DOWNLOAD_BUTTON': False,
    'JSON_EDITOR': True,
    'REQUIRED_PROPS_FIRST': True,
    'SORT_PROPS_ALPHABETICALLY': True,
    'TAG_SORTING': 'alpha',
    'OPERATION_SORTING': 'alpha',
}<|MERGE_RESOLUTION|>--- conflicted
+++ resolved
@@ -106,13 +106,8 @@
         'NAME': config('POSTGRES_DB', default='inventairedb'),
         'USER': config('POSTGRES_USER', default='postgres'),
         'PASSWORD': config('POSTGRES_PASSWORD', default='root'),
-<<<<<<< HEAD
         'HOST': config('DB_HOST', default='localhost'),
-=======
-        'HOST': config('DB_HOST', default='127.0.0.1'),
->>>>>>> bed8f37b
         'PORT': config('DB_PORT', default='5432'),
-
     }
 }
 DEFAULT_CHARSET = 'utf-8'
